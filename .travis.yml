language: php

sudo: false

addons:
  apt_packages:
    - parallel
    - language-pack-fr-base

matrix:
    include:
        - php: hhvm
        - php: 5.3
        - php: 5.4
        - php: 5.5
        - php: 5.6
          env: deps=low
        - php: 5.6
          env: deps=high
        - php: 7.0
    fast_finish: true

services: mongodb

env:
    global:
        - deps=no
        - SYMFONY_DEPRECATIONS_HELPER=weak

before_install:
    - composer self-update
    - if [[ "$TRAVIS_PHP_VERSION" != "hhvm" ]]; then echo "memory_limit = -1" >> ~/.phpenv/versions/$(phpenv version-name)/etc/conf.d/travis.ini; fi;
<<<<<<< HEAD
    - if [[ "$TRAVIS_PHP_VERSION" != "nightly" ]] && [[ "$TRAVIS_PHP_VERSION" != "hhvm" ]]; then phpenv config-rm xdebug.ini; fi;
    - if [[ "$TRAVIS_PHP_VERSION" != "nightly" ]] && [[ "$TRAVIS_PHP_VERSION" != "hhvm" ]]; then echo "extension = mongo.so" >> ~/.phpenv/versions/$(phpenv version-name)/etc/php.ini; fi;
    - if [[ "$TRAVIS_PHP_VERSION" != "nightly" ]] && [[ "$TRAVIS_PHP_VERSION" != "hhvm" ]] && [ $(php -r "echo PHP_MINOR_VERSION;") -le 4 ]; then echo "extension = apc.so" >> ~/.phpenv/versions/$(phpenv version-name)/etc/php.ini; fi;
    - if [[ "$TRAVIS_PHP_VERSION" != "nightly" ]] && [[ "$TRAVIS_PHP_VERSION" != "hhvm" ]]; then (pecl install -f memcached-2.1.0 && echo "extension = memcache.so" >> ~/.phpenv/versions/$(phpenv version-name)/etc/php.ini) || echo "Let's continue without memcache extension"; fi;
    - if [[ "$TRAVIS_PHP_VERSION" != "nightly" ]] && [[ "$TRAVIS_PHP_VERSION" != "hhvm" ]]; then (cd src/Symfony/Component/Debug/Resources/ext && phpize && ./configure && make && echo "extension = $(pwd)/modules/symfony_debug.so" >> ~/.phpenv/versions/$(phpenv version-name)/etc/php.ini); fi;
    - if [[ "$TRAVIS_PHP_VERSION" != "nightly" ]] && [[ "$TRAVIS_PHP_VERSION" != "hhvm" ]]; then php -i; fi;
=======
    - if [[ "$TRAVIS_PHP_VERSION" != "7.0" ]] && [[ "$TRAVIS_PHP_VERSION" != "hhvm" ]]; then phpenv config-rm xdebug.ini; fi;
    - if [[ "$TRAVIS_PHP_VERSION" != "7.0" ]] && [[ "$TRAVIS_PHP_VERSION" != "hhvm" ]]; then echo "extension = mongo.so" >> ~/.phpenv/versions/$(phpenv version-name)/etc/php.ini; fi;
    - if [[ "$TRAVIS_PHP_VERSION" != "7.0" ]] && [[ "$TRAVIS_PHP_VERSION" != "hhvm" ]] && [ $(php -r "echo PHP_MINOR_VERSION;") -le 4 ]; then echo "extension = apc.so" >> ~/.phpenv/versions/$(phpenv version-name)/etc/php.ini; fi;
    - if [[ "$TRAVIS_PHP_VERSION" != "7.0" ]] && [[ "$TRAVIS_PHP_VERSION" != "hhvm" ]]; then (pecl install -f memcached-2.1.0 && echo "extension = memcache.so" >> ~/.phpenv/versions/$(phpenv version-name)/etc/php.ini) || echo "Let's continue without memcache extension"; fi;
    - if [[ "$TRAVIS_PHP_VERSION" != "7.0" ]] && [[ "$TRAVIS_PHP_VERSION" != "hhvm" ]]; then php -i; fi;
>>>>>>> 4ca74b0d
    # Build a standalone phpunit without symfony/yaml and that works around https://github.com/sebastianbergmann/phpunit-mock-objects/issues/223
    - (mkdir phpunit && cd phpunit && wget https://github.com/sebastianbergmann/phpunit/archive/4.7.zip && unzip 4.7.zip && cd phpunit-4.7 && composer remove --no-update symfony/yaml && composer require --prefer-source phpunit/phpunit-mock-objects '2.3.0')
    - export PHPUNIT="$(readlink -f ./phpunit/phpunit-4.7/phpunit) --colors=always"
    # Set the COMPOSER_ROOT_VERSION to the right version according to the branch being built
    - if [ "$TRAVIS_BRANCH" = "master" ]; then export COMPOSER_ROOT_VERSION=dev-master; else export COMPOSER_ROOT_VERSION="$TRAVIS_BRANCH".x-dev; fi;

install:
    - if [ "$deps" = "no" ]; then export SYMFONY_DEPRECATIONS_HELPER=strict; fi;
    - if [ "$deps" = "no" ]; then composer --prefer-source install; fi;
    - components=$(find src/Symfony -mindepth 3 -type f -name phpunit.xml.dist -printf '%h\n')
    - if [ "$deps" != "no" ]; then php .travis.php $TRAVIS_COMMIT_RANGE $TRAVIS_BRANCH $components; fi;

script:
    - if [ "$deps" = "no" ]; then echo "$components" | parallel --gnu --keep-order 'echo -e "\\nRunning {} tests"; $PHPUNIT --exclude-group tty,benchmark,intl-data {} || (echo -e "\\e[41mKO\\e[0m {}" && $(exit 1));'; fi;
    - if [ "$deps" = "no" ]; then echo -e "\\nRunning tests requiring tty"; $PHPUNIT --group tty || (echo -e "\\e[41mKO\\e[0m tty group" && $(exit 1)); fi;
    - if [ "$deps" = "high" ]; then echo "$components" | parallel --gnu --keep-order -j10% 'echo -e "\\nRunning {} tests"; cd {}; composer --prefer-source update; $PHPUNIT --exclude-group tty,benchmark,intl-data || (echo -e "\\e[41mKO\\e[0m {}" && $(exit 1));'; fi;
    - if [ "$deps" = "low" ]; then echo "$components" | parallel --gnu --keep-order -j10% 'echo -e "\\nRunning {} tests"; cd {}; composer --prefer-source --prefer-lowest --prefer-stable update; $PHPUNIT --exclude-group tty,benchmark,intl-data || (echo -e "\\e[41mKO\\e[0m {}" && $(exit 1));'; fi;<|MERGE_RESOLUTION|>--- conflicted
+++ resolved
@@ -30,20 +30,13 @@
 before_install:
     - composer self-update
     - if [[ "$TRAVIS_PHP_VERSION" != "hhvm" ]]; then echo "memory_limit = -1" >> ~/.phpenv/versions/$(phpenv version-name)/etc/conf.d/travis.ini; fi;
-<<<<<<< HEAD
-    - if [[ "$TRAVIS_PHP_VERSION" != "nightly" ]] && [[ "$TRAVIS_PHP_VERSION" != "hhvm" ]]; then phpenv config-rm xdebug.ini; fi;
-    - if [[ "$TRAVIS_PHP_VERSION" != "nightly" ]] && [[ "$TRAVIS_PHP_VERSION" != "hhvm" ]]; then echo "extension = mongo.so" >> ~/.phpenv/versions/$(phpenv version-name)/etc/php.ini; fi;
-    - if [[ "$TRAVIS_PHP_VERSION" != "nightly" ]] && [[ "$TRAVIS_PHP_VERSION" != "hhvm" ]] && [ $(php -r "echo PHP_MINOR_VERSION;") -le 4 ]; then echo "extension = apc.so" >> ~/.phpenv/versions/$(phpenv version-name)/etc/php.ini; fi;
-    - if [[ "$TRAVIS_PHP_VERSION" != "nightly" ]] && [[ "$TRAVIS_PHP_VERSION" != "hhvm" ]]; then (pecl install -f memcached-2.1.0 && echo "extension = memcache.so" >> ~/.phpenv/versions/$(phpenv version-name)/etc/php.ini) || echo "Let's continue without memcache extension"; fi;
-    - if [[ "$TRAVIS_PHP_VERSION" != "nightly" ]] && [[ "$TRAVIS_PHP_VERSION" != "hhvm" ]]; then (cd src/Symfony/Component/Debug/Resources/ext && phpize && ./configure && make && echo "extension = $(pwd)/modules/symfony_debug.so" >> ~/.phpenv/versions/$(phpenv version-name)/etc/php.ini); fi;
-    - if [[ "$TRAVIS_PHP_VERSION" != "nightly" ]] && [[ "$TRAVIS_PHP_VERSION" != "hhvm" ]]; then php -i; fi;
-=======
     - if [[ "$TRAVIS_PHP_VERSION" != "7.0" ]] && [[ "$TRAVIS_PHP_VERSION" != "hhvm" ]]; then phpenv config-rm xdebug.ini; fi;
     - if [[ "$TRAVIS_PHP_VERSION" != "7.0" ]] && [[ "$TRAVIS_PHP_VERSION" != "hhvm" ]]; then echo "extension = mongo.so" >> ~/.phpenv/versions/$(phpenv version-name)/etc/php.ini; fi;
     - if [[ "$TRAVIS_PHP_VERSION" != "7.0" ]] && [[ "$TRAVIS_PHP_VERSION" != "hhvm" ]] && [ $(php -r "echo PHP_MINOR_VERSION;") -le 4 ]; then echo "extension = apc.so" >> ~/.phpenv/versions/$(phpenv version-name)/etc/php.ini; fi;
     - if [[ "$TRAVIS_PHP_VERSION" != "7.0" ]] && [[ "$TRAVIS_PHP_VERSION" != "hhvm" ]]; then (pecl install -f memcached-2.1.0 && echo "extension = memcache.so" >> ~/.phpenv/versions/$(phpenv version-name)/etc/php.ini) || echo "Let's continue without memcache extension"; fi;
+    - if [[ "$TRAVIS_PHP_VERSION" != "7.0" ]] && [[ "$TRAVIS_PHP_VERSION" != "hhvm" ]]; then (cd src/Symfony/Component/Debug/Resources/ext && phpize && ./configure && make && echo "extension = $(pwd)/modules/symfony_debug.so" >> ~/.phpenv/versions/$(phpenv version-name)/etc/php.ini); fi;
     - if [[ "$TRAVIS_PHP_VERSION" != "7.0" ]] && [[ "$TRAVIS_PHP_VERSION" != "hhvm" ]]; then php -i; fi;
->>>>>>> 4ca74b0d
+
     # Build a standalone phpunit without symfony/yaml and that works around https://github.com/sebastianbergmann/phpunit-mock-objects/issues/223
     - (mkdir phpunit && cd phpunit && wget https://github.com/sebastianbergmann/phpunit/archive/4.7.zip && unzip 4.7.zip && cd phpunit-4.7 && composer remove --no-update symfony/yaml && composer require --prefer-source phpunit/phpunit-mock-objects '2.3.0')
     - export PHPUNIT="$(readlink -f ./phpunit/phpunit-4.7/phpunit) --colors=always"
