--- conflicted
+++ resolved
@@ -1,11 +1,7 @@
 Contributing
 ------------
 
-<<<<<<< HEAD
-Symfony2 is an open source, community-driven project.
-=======
 Symfony is an open source, community-driven project.
->>>>>>> 4a63bde7
 
 If you'd like to contribute, please read the following documents:
 
@@ -16,8 +12,6 @@
 * [Pull Request Template][3]: Template header to use in your pull request
   description;
 
-<<<<<<< HEAD
-=======
 ```markdown
 | Q             | A
 | ------------- | ---
@@ -31,7 +25,6 @@
 | Doc PR        | symfony/symfony-docs#1234
 ```
 
->>>>>>> 4a63bde7
 * [Backwards Compatibility][4]: Backward compatibility rules.
 
 [1]: http://symfony.com/doc/current/contributing/code/index.html
