--- conflicted
+++ resolved
@@ -40,15 +40,11 @@
     "minimum-stability": "dev",
     "extra": {
         "branch-alias": {
-<<<<<<< HEAD
             "dev-master": "4.1-dev"
-=======
-            "dev-master": "4.0-dev"
         },
         "thanks": {
             "name": "phpunit/phpunit",
             "url": "https://github.com/sebastianbergmann/phpunit"
->>>>>>> 6a69c7f0
         }
     }
 }