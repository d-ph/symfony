--- conflicted
+++ resolved
@@ -50,17 +50,12 @@
         if (null !== $this->property) {
             $user = $repository->findOneBy(array($this->property => $username));
         } else {
-<<<<<<< HEAD
-            if (!$this->repository instanceof UserLoaderInterface) {
-                if (!$this->repository instanceof UserProviderInterface) {
-                    throw new \InvalidArgumentException(sprintf('The Doctrine repository "%s" must implement Symfony\Bridge\Doctrine\Security\User\UserLoaderInterface.', get_class($this->repository)));
+            if (!$repository instanceof UserLoaderInterface) {
+                if (!$repository instanceof UserProviderInterface) {
+                    throw new \InvalidArgumentException(sprintf('The Doctrine repository "%s" must implement Symfony\Bridge\Doctrine\Security\User\UserLoaderInterface.', get_class($repository)));
                 }
 
                 @trigger_error('Implementing loadUserByUsername from Symfony\Component\Security\Core\User\UserProviderInterface is deprecated since version 2.8 and will be removed in 3.0. Implement the Symfony\Bridge\Doctrine\Security\User\UserLoaderInterface instead.', E_USER_DEPRECATED);
-=======
-            if (!$repository instanceof UserProviderInterface) {
-                throw new \InvalidArgumentException(sprintf('The Doctrine repository "%s" must implement UserProviderInterface.', get_class($repository)));
->>>>>>> d1d9ab7d
             }
 
             $user = $repository->loadUserByUsername($username);
