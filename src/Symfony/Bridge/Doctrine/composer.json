{
    "name": "symfony/doctrine-bridge",
    "type": "symfony-bridge",
    "description": "Symfony Doctrine Bridge",
    "keywords": [],
    "homepage": "https://symfony.com",
    "license": "MIT",
    "authors": [
        {
            "name": "Fabien Potencier",
            "email": "fabien@symfony.com"
        },
        {
            "name": "Symfony Community",
            "homepage": "https://symfony.com/contributors"
        }
    ],
    "require": {
        "php": ">=5.5.9",
        "doctrine/common": "~2.4",
        "symfony/polyfill-mbstring": "~1.0"
    },
    "require-dev": {
        "symfony/stopwatch": "~2.8|~3.0",
        "symfony/dependency-injection": "~3.3",
        "symfony/form": "^3.0.5",
        "symfony/http-kernel": "~2.8|~3.0",
        "symfony/property-access": "~2.8|~3.0",
        "symfony/property-info": "~2.8|3.0",
        "symfony/proxy-manager-bridge": "~2.8|~3.0",
        "symfony/security": "~2.8|~3.0",
        "symfony/expression-language": "~2.8|~3.0",
        "symfony/validator": "~2.8|~3.0",
        "symfony/translation": "~2.8|~3.0",
        "doctrine/data-fixtures": "1.0.*",
        "doctrine/dbal": "~2.4",
        "doctrine/orm": "^2.4.5"
    },
    "conflict": {
<<<<<<< HEAD
        "symfony/dependency-injection": "<3.3"
=======
        "phpunit/phpunit": "<4.8.35|<5.4.3,>=5.0"
>>>>>>> 13983d98
    },
    "suggest": {
        "symfony/form": "",
        "symfony/validator": "",
        "symfony/property-info": "",
        "doctrine/data-fixtures": "",
        "doctrine/dbal": "",
        "doctrine/orm": ""
    },
    "autoload": {
        "psr-4": { "Symfony\\Bridge\\Doctrine\\": "" },
        "exclude-from-classmap": [
            "/Tests/"
        ]
    },
    "minimum-stability": "dev",
    "extra": {
        "branch-alias": {
            "dev-master": "3.3-dev"
        }
    }
}<|MERGE_RESOLUTION|>--- conflicted
+++ resolved
@@ -37,11 +37,8 @@
         "doctrine/orm": "^2.4.5"
     },
     "conflict": {
-<<<<<<< HEAD
+        "phpunit/phpunit": "<4.8.35|<5.4.3,>=5.0",
         "symfony/dependency-injection": "<3.3"
-=======
-        "phpunit/phpunit": "<4.8.35|<5.4.3,>=5.0"
->>>>>>> 13983d98
     },
     "suggest": {
         "symfony/form": "",
