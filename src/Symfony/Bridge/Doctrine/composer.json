{
    "name": "symfony/doctrine-bridge",
    "type": "symfony-bridge",
    "description": "Symfony Doctrine Bridge",
    "keywords": [],
    "homepage": "https://symfony.com",
    "license": "MIT",
    "authors": [
        {
            "name": "Fabien Potencier",
            "email": "fabien@symfony.com"
        },
        {
            "name": "Symfony Community",
            "homepage": "https://symfony.com/contributors"
        }
    ],
    "require": {
        "php": "^5.5.9|>=7.0.8",
        "doctrine/common": "~2.4",
        "symfony/polyfill-mbstring": "~1.0"
    },
    "require-dev": {
<<<<<<< HEAD
        "symfony/stopwatch": "~2.8|~3.0",
        "symfony/dependency-injection": "~3.3",
        "symfony/form": "^3.2.5",
        "symfony/http-kernel": "~2.8|~3.0",
        "symfony/property-access": "~2.8|~3.0",
=======
        "symfony/stopwatch": "~2.2|~3.0.0",
        "symfony/dependency-injection": "~2.2|~3.0.0",
        "symfony/form": "^2.8.27|~3.3.10",
        "symfony/http-kernel": "~2.2|~3.0.0",
        "symfony/property-access": "~2.3|~3.0.0",
>>>>>>> d4cbc70c
        "symfony/property-info": "~2.8|3.0",
        "symfony/proxy-manager-bridge": "~2.8|~3.0",
        "symfony/security": "~2.8|~3.0",
        "symfony/expression-language": "~2.8|~3.0",
        "symfony/validator": "^2.8.18|^3.2.5",
        "symfony/translation": "~2.8|~3.0",
        "doctrine/data-fixtures": "1.0.*",
        "doctrine/dbal": "~2.4",
        "doctrine/orm": "^2.4.5"
    },
    "conflict": {
        "phpunit/phpunit": "<4.8.35|<5.4.3,>=5.0",
        "symfony/dependency-injection": "<3.3"
    },
    "suggest": {
        "symfony/form": "",
        "symfony/validator": "",
        "symfony/property-info": "",
        "doctrine/data-fixtures": "",
        "doctrine/dbal": "",
        "doctrine/orm": ""
    },
    "autoload": {
        "psr-4": { "Symfony\\Bridge\\Doctrine\\": "" },
        "exclude-from-classmap": [
            "/Tests/"
        ]
    },
    "minimum-stability": "dev",
    "extra": {
        "branch-alias": {
            "dev-master": "3.3-dev"
        }
    }
}<|MERGE_RESOLUTION|>--- conflicted
+++ resolved
@@ -21,19 +21,11 @@
         "symfony/polyfill-mbstring": "~1.0"
     },
     "require-dev": {
-<<<<<<< HEAD
         "symfony/stopwatch": "~2.8|~3.0",
         "symfony/dependency-injection": "~3.3",
-        "symfony/form": "^3.2.5",
+        "symfony/form": "^3.3.10",
         "symfony/http-kernel": "~2.8|~3.0",
         "symfony/property-access": "~2.8|~3.0",
-=======
-        "symfony/stopwatch": "~2.2|~3.0.0",
-        "symfony/dependency-injection": "~2.2|~3.0.0",
-        "symfony/form": "^2.8.27|~3.3.10",
-        "symfony/http-kernel": "~2.2|~3.0.0",
-        "symfony/property-access": "~2.3|~3.0.0",
->>>>>>> d4cbc70c
         "symfony/property-info": "~2.8|3.0",
         "symfony/proxy-manager-bridge": "~2.8|~3.0",
         "symfony/security": "~2.8|~3.0",
