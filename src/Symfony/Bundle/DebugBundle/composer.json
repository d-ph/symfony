{
    "name": "symfony/debug-bundle",
    "type": "symfony-bundle",
    "description": "Symfony DebugBundle",
    "keywords": [],
    "homepage": "https://symfony.com",
    "license": "MIT",
    "authors": [
        {
            "name": "Fabien Potencier",
            "email": "fabien@symfony.com"
        },
        {
            "name": "Symfony Community",
            "homepage": "https://symfony.com/contributors"
        }
    ],
    "require": {
<<<<<<< HEAD
        "php": "^7.1.3",
        "symfony/http-kernel": "~3.4|~4.0",
        "symfony/twig-bridge": "~3.4|~4.0",
        "symfony/var-dumper": "~3.4|~4.0"
=======
        "php": ">=5.5.9",
        "ext-xml": "*",
        "symfony/http-kernel": "~2.8|~3.0|~4.0",
        "symfony/twig-bridge": "~2.8|~3.0|~4.0",
        "symfony/var-dumper": "~2.8|~3.0|~4.0"
>>>>>>> 77b8ea75
    },
    "require-dev": {
        "symfony/config": "~3.4|~4.0",
        "symfony/dependency-injection": "~3.4|~4.0",
        "symfony/web-profiler-bundle": "~3.4|~4.0"
    },
    "suggest": {
        "symfony/config": "For service container configuration",
        "symfony/dependency-injection": "For using as a service from the container"
    },
    "autoload": {
        "psr-4": { "Symfony\\Bundle\\DebugBundle\\": "" },
        "exclude-from-classmap": [
            "/Tests/"
        ]
    },
    "minimum-stability": "dev",
    "extra": {
        "branch-alias": {
            "dev-master": "4.0-dev"
        }
    }
}<|MERGE_RESOLUTION|>--- conflicted
+++ resolved
@@ -16,18 +16,11 @@
         }
     ],
     "require": {
-<<<<<<< HEAD
         "php": "^7.1.3",
+        "ext-xml": "*",
         "symfony/http-kernel": "~3.4|~4.0",
         "symfony/twig-bridge": "~3.4|~4.0",
         "symfony/var-dumper": "~3.4|~4.0"
-=======
-        "php": ">=5.5.9",
-        "ext-xml": "*",
-        "symfony/http-kernel": "~2.8|~3.0|~4.0",
-        "symfony/twig-bridge": "~2.8|~3.0|~4.0",
-        "symfony/var-dumper": "~2.8|~3.0|~4.0"
->>>>>>> 77b8ea75
     },
     "require-dev": {
         "symfony/config": "~3.4|~4.0",
