--- conflicted
+++ resolved
@@ -42,12 +42,9 @@
     protected $defaultFailureHandlerOptions = array(
         'failure_path'                   => null,
         'failure_forward'                => false,
-<<<<<<< HEAD
         'login_path'                     => '/login',
         'failure_path_parameter'         => '_failure_path',
-=======
         'require_previous_session'       => true,
->>>>>>> 0562463c
     );
 
     public function create(ContainerBuilder $container, $id, $config, $userProviderId, $defaultEntryPointId)
