--- conflicted
+++ resolved
@@ -16,7 +16,6 @@
         }
     ],
     "require": {
-<<<<<<< HEAD
         "php": ">=5.5.9",
         "symfony/security": "~3.2",
         "symfony/http-kernel": "~3.2",
@@ -29,7 +28,7 @@
         "symfony/css-selector": "~2.8|~3.0",
         "symfony/dom-crawler": "~2.8|~3.0",
         "symfony/form": "~2.8|~3.0",
-        "symfony/framework-bundle": "~3.1",
+        "symfony/framework-bundle": "^3.2.5",
         "symfony/http-foundation": "~2.8|~3.0",
         "symfony/security-acl": "~2.8|~3.0",
         "symfony/templating": "~2.8|~3.0",
@@ -41,29 +40,6 @@
         "symfony/yaml": "~2.8|~3.0",
         "symfony/expression-language": "~2.8|~3.0",
         "doctrine/doctrine-bundle": "~1.4",
-=======
-        "php": ">=5.3.9",
-        "symfony/security": "~2.8|~3.0.0",
-        "symfony/security-acl": "~2.7|~3.0.0",
-        "symfony/http-kernel": "~2.7|~3.0.0",
-        "symfony/polyfill-php70": "~1.0"
-    },
-    "require-dev": {
-        "symfony/browser-kit": "~2.4|~3.0.0",
-        "symfony/console": "~2.7|~3.0.0",
-        "symfony/css-selector": "^2.0.5|~3.0.0",
-        "symfony/dom-crawler": "^2.0.5|~3.0.0",
-        "symfony/form": "~2.8",
-        "symfony/framework-bundle": "^2.8.18",
-        "symfony/http-foundation": "~2.7|~3.0.0",
-        "symfony/twig-bundle": "~2.7|~3.1.0",
-        "symfony/twig-bridge": "^2.7.4|~3.1.0",
-        "symfony/process": "^2.0.5|~3.0.0",
-        "symfony/validator": "~2.5|~3.0.0",
-        "symfony/yaml": "^2.0.5|~3.0.0",
-        "symfony/expression-language": "~2.6|~3.0.0",
-        "doctrine/doctrine-bundle": "~1.2",
->>>>>>> 5db127bf
         "twig/twig": "~1.28|~2.0"
     },
     "suggest": {
