--- conflicted
+++ resolved
@@ -1,10 +1,5 @@
-<<<<<<< HEAD
  ------------------ ----------------------------- 
-  [32mOption[39m             [32mValue[39m                        
-=======
------------------- ----------------------------- 
  [32m Option           [39m [32m Value                       [39m 
->>>>>>> 4cfbcf5c
  ------------------ ----------------------------- 
   Service ID         -                            
   Class              Full\Qualified\Class1        
