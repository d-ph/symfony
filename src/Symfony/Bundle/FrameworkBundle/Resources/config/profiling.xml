--- conflicted
+++ resolved
@@ -23,14 +23,9 @@
         </service>
 
         <service id="profiler_listener" class="%profiler_listener.class%">
-<<<<<<< HEAD
             <tag name="kernel.listener" event="filterCoreResponse" />
             <tag name="kernel.listener" event="onCoreException" />
-=======
-            <tag name="kernel.listener" event="core.response" method="handleResponse" />
-            <tag name="kernel.listener" event="core.exception" method="handleException" />
-            <tag name="kernel.listener" event="core.request" method="handleRequest" />
->>>>>>> c5c8e577
+            <tag name="kernel.listener" event="onCoreRequest" />
             <argument type="service" id="service_container" />
             <argument type="service" id="profiler.request_matcher" on-invalid="null" />
             <argument /> <!-- Only exceptions? -->
