{% extends '@WebProfiler/Profiler/layout.html.twig' %}

{% from _self import form_tree_entry, form_tree_details %}

{% block toolbar %}
    {% if collector.data.nb_errors > 0 or collector.data.forms|length %}
        {% set status_color = collector.data.nb_errors ? 'red' : '' %}
        {% set icon %}
            {{ include('@WebProfiler/Icon/form.svg') }}
            <span class="sf-toolbar-value">
                {{ collector.data.nb_errors ?: collector.data.forms|length }}
            </span>
        {% endset %}

        {% set text %}
            <div class="sf-toolbar-info-piece">
                <b>Number of forms</b>
                <span class="sf-toolbar-status">{{ collector.data.forms|length }}</span>
            </div>
            <div class="sf-toolbar-info-piece">
                <b>Number of errors</b>
                <span class="sf-toolbar-status sf-toolbar-status-{{ collector.data.nb_errors > 0 ? 'red' }}">{{ collector.data.nb_errors }}</span>
            </div>
        {% endset %}

        {{ include('@WebProfiler/Profiler/toolbar_item.html.twig', { link: profiler_url, status: status_color }) }}
    {% endif %}
{% endblock %}

{% block menu %}
    <span class="label label-status-{{ collector.data.nb_errors ? 'error' }} {{ collector.data.forms is empty ? 'disabled' }}">
        <span class="icon">{{ include('@WebProfiler/Icon/form.svg') }}</span>
        <strong>Forms</strong>
        {% if collector.data.nb_errors > 0 %}
            <span class="count">
                <span>{{ collector.data.nb_errors }}</span>
            </span>
        {% endif %}
    </span>
{% endblock %}

{% block head %}
    {{ parent() }}

    <style>
        #tree-menu {
            float: left;
            padding-right: 10px;
            width: 230px;
        }
        #tree-menu ul {
            list-style: none;
            margin: 0;
            padding-left: 0;
        }
        #tree-menu li {
            margin: 0;
            padding: 0;
            width: 100%;
        }
        #tree-menu .empty {
            border: 0;
            mmargin: 0;
            padding: 0;
        }
        #tree-details-container {
            border-left: 1px solid #DDD;
            margin-left: 250px;
            padding-left: 20px;
        }
        .tree-details {
            padding-bottom: 40px;
        }
        .tree-details h3 {
            font-size: 18px;
            position: relative;
        }

        .toggle-icon {
            display: inline-block;
            background: url("data:image/png;base64,iVBORw0KGgoAAAANSUhEUgAAABAAAAAgBAMAAADpp+X/AAAACXBIWXMAAAsTAAALEwEAmpwYAAAAB3RJTUUH3QweDgwx4LcKwAAAABVQTFRFAAAA////////////////ZmZm////bvjBwAAAAAV0Uk5TABZwsuCVEUjgAAAAAWJLR0QF+G/pxwAAAE1JREFUGNNjSHMSYGBgUEljSGYAAzMGBwiDhUEBwmBiEIAwGBmwgTQgQGWgA7h2uIFwK+CWwp1BpHvYEqDuATEYkBlY3IOmBq6dCPcAAIT5Eg2IksjQAAAAAElFTkSuQmCC") no-repeat top left #5eb5e0;
        }
        .closed .toggle-icon, .closed.toggle-icon {
            background-position: bottom left;
        }
        .toggle-icon.empty {
            background-image: url("data:image/png;base64,iVBORw0KGgoAAAANSUhEUgAAABAAAAAQCAYAAAAf8/9hAAAABmJLR0QAZgBmAGYHukptAAAACXBIWXMAAAsTAAALEwEAmpwYAAAAB3RJTUUH3QweDhIf6CA40AAAAFRJREFUOMvtk7ENACEMA61vfx767MROWfO+AdGBHlNyTZrYUZRYDBII4NWE1pNdpFarfgLUbpDaBEgBYRiEVjsvDLa1l6O4Z3wkFWN+OfLKdpisOH/TlICzukmUJwAAAABJRU5ErkJggg==");
        }

        .tree .tree-inner {
            cursor: pointer;
            padding: 5px 7px 5px 22px;
            position: relative;

        }
        .tree .toggle-button {
            /* provide a bigger clickable area than just 10x10px */
            width: 16px;
            height: 16px;
            margin-left: -18px;
        }
        .tree .toggle-icon {
            width: 10px;
            height: 10px;
            /* position the icon in the center of the clickable area */
            margin-left: 3px;
            margin-top: 3px;
            background-size: 10px 20px;
            background-color: #AAA;
        }
        .tree .toggle-icon.empty {
            width: 10px;
            height: 10px;
            position: absolute;
            top: 50%;
            margin-top: -5px;
            margin-left: -15px;
            background-size: 10px 10px;
        }
        .tree ul ul .tree-inner {
            padding-left: 37px;
        }
        .tree ul ul ul .tree-inner {
            padding-left: 52px;
        }
        .tree ul ul ul ul .tree-inner {
            padding-left: 67px;
        }
        .tree ul ul ul ul ul .tree-inner {
            padding-left: 82px;
        }
        .tree .tree-inner:hover {
            background: #dfdfdf;
        }
        .tree .tree-inner.active, .tree .tree-inner.active:hover {
            background: #E0E0E0;
            font-weight: bold;
        }
        .tree .tree-inner.active .toggle-icon, .tree .tree-inner:hover .toggle-icon, .tree .tree-inner.active:hover .toggle-icon {
            background-image: url("data:image/png;base64,iVBORw0KGgoAAAANSUhEUgAAABAAAAAgBAMAAADpp+X/AAAACXBIWXMAAAsTAAALEwEAmpwYAAAAB3RJTUUH3QweDhEYXWn+sAAAABhQTFRFAAAA39/f39/f39/f39/fZmZm39/f////gc3YPwAAAAV0Uk5TAAtAc6ZeVyCYAAAAAWJLR0QF+G/pxwAAAE1JREFUGNNjSHMSYGBgUEljSGYAAzMGBwiDhUEBwmBiEIAwGBmwgXIgQGWgA7h2uIFwK+CWwp1BpHvYC6DuATEYkBlY3IOmBq6dCPcAADqLE4MnBi/fAAAAAElFTkSuQmCC");
            background-color: #999;
        }
        .tree .tree-inner.active .toggle-icon.empty, .tree .tree-inner:hover .toggle-icon.empty, .tree .tree-inner.active:hover .toggle-icon.empty {
            background-image: url("data:image/png;base64,iVBORw0KGgoAAAANSUhEUgAAABAAAAAQBAMAAADt3eJSAAAACXBIWXMAAAsTAAALEwEAmpwYAAAAB3RJTUUH3QweDhoucSey4gAAABVQTFRFAAAA39/f39/f39/f39/fZmZm39/fD5Dx2AAAAAV0Uk5TAAtAc6ZeVyCYAAAAAWJLR0QF+G/pxwAAADJJREFUCNdjSHMSYGBgUEljSGYAAzMGBwiDhUEBwmBiEIAwGBnIA3DtcAPhVsAthTkDAFOfBKW9C1iqAAAAAElFTkSuQmCC");
        }
        .tree-details .toggle-icon {
            width: 16px;
            height: 16px;
            /* vertically center the button */
            position: absolute;
            top: 50%;
            margin-top: -9px;
            margin-left: 6px;
        }
        .form-type {
            color: #999;
        }
        .badge-error {
            float: right;
            background: #B0413E;
            color: #FFF;
            padding: 1px 4px;
            font-size: 10px;
            font-weight: bold;
            vertical-align: middle;
        }
        .errors h3 {
            color: #B0413E;
        }
        .errors th {
            background: #B0413E;
            color: #FFF;
        }
        .errors .toggle-icon {
            background-color: #B0413E;
        }
        h3 a, h3 a:hover, h3 a:focus {
            color: inherit;
            text-decoration: inherit;
        }
    </style>
{% endblock %}

{% block panel %}
    <h2>Forms</h2>

    {% if collector.data.forms|length %}
        <div id="tree-menu" class="tree">
            <ul>
            {% for formName, formData in collector.data.forms %}
                {{ form_tree_entry(formName, formData, true) }}
            {% endfor %}
            </ul>
        </div>

        <div id="tree-details-container">
            {% for formName, formData in collector.data.forms %}
                {{ form_tree_details(formName, formData, collector.data.forms_by_hash) }}
            {% endfor %}
        </div>
    {% else %}
        <div class="empty">
            <p>No forms were submitted for this request.</p>
        </div>
    {% endif %}

    <script>
    function Toggler(storage) {
        "use strict";

        var STORAGE_KEY = 'sf_toggle_data',

            states = {},

            isCollapsed = function (button) {
                return Sfjs.hasClass(button, 'closed');
            },

            isExpanded = function (button) {
                return !isCollapsed(button);
            },

            expand = function (button) {
                var targetId = button.dataset.toggleTargetId,
                    target = document.getElementById(targetId);

                if (!target) {
                    throw "Toggle target " + targetId + " does not exist";
                }

                if (isCollapsed(button)) {
                    Sfjs.removeClass(button, 'closed');
                    Sfjs.removeClass(target, 'hidden');

                    states[targetId] = 1;
                    storage.setItem(STORAGE_KEY, states);
                }
            },

            collapse = function (button) {
                var targetId = button.dataset.toggleTargetId,
                    target = document.getElementById(targetId);

                if (!target) {
                    throw "Toggle target " + targetId + " does not exist";
                }

                if (isExpanded(button)) {
                    Sfjs.addClass(button, 'closed');
                    Sfjs.addClass(target, 'hidden');

                    states[targetId] = 0;
                    storage.setItem(STORAGE_KEY, states);
                }
            },

            toggle = function (button) {
                if (Sfjs.hasClass(button, 'closed')) {
                    expand(button);
                } else {
                    collapse(button);
                }
            },

            initButtons = function (buttons) {
                states = storage.getItem(STORAGE_KEY, {});

                // must be an object, not an array or anything else
                // `typeof` returns "object" also for arrays, so the following
                // check must be done
                // see http://stackoverflow.com/questions/4775722/check-if-object-is-array
                if ('[object Object]' !== Object.prototype.toString.call(states)) {
                    states = {};
                }

                for (var i = 0, l = buttons.length; i < l; ++i) {
                    var targetId = buttons[i].dataset.toggleTargetId,
                        target = document.getElementById(targetId);

                    if (!target) {
                        throw "Toggle target " + targetId + " does not exist";
                    }

                    // correct the initial state of the button
                    if (Sfjs.hasClass(target, 'hidden')) {
                        Sfjs.addClass(buttons[i], 'closed');
                    }

                    // attach listener for expanding/collapsing the target
                    clickHandler(buttons[i], toggle);

                    if (states.hasOwnProperty(targetId)) {
                        // open or collapse based on stored data
                        if (0 === states[targetId]) {
                            collapse(buttons[i]);
                        } else {
                            expand(buttons[i]);
                        }
                    }
                }
            };

        return {
            initButtons: initButtons,

            toggle: toggle,

            isExpanded: isExpanded,

            isCollapsed: isCollapsed,

            expand: expand,

            collapse: collapse
        };
    }

    function JsonStorage(storage) {
        var setItem = function (key, data) {
                storage.setItem(key, JSON.stringify(data));
            },

            getItem = function (key, defaultValue) {
                var data = storage.getItem(key);

                if (null !== data) {
                    try {
                        return JSON.parse(data);
                    } catch(e) {
                    }
                }

                return defaultValue;
            };

        return {
            setItem: setItem,

            getItem: getItem
        };
    }

    function TabView() {
        "use strict";

        var activeTab = null,

            activeTarget = null,

            select = function (tab) {
                var targetId = tab.dataset.tabTargetId,
                    target = document.getElementById(targetId);

                if (!target) {
                    throw "Tab target " + targetId + " does not exist";
                }

                if (activeTab) {
                    Sfjs.removeClass(activeTab, 'active');
                }

                if (activeTarget) {
                    Sfjs.addClass(activeTarget, 'hidden');
                }

                Sfjs.addClass(tab, 'active');
                Sfjs.removeClass(target, 'hidden');

                activeTab = tab;
                activeTarget = target;
            },

            initTabs = function (tabs) {
                for (var i = 0, l = tabs.length; i < l; ++i) {
                    var targetId = tabs[i].dataset.tabTargetId,
                        target = document.getElementById(targetId);

                    if (!target) {
                        throw "Tab target " + targetId + " does not exist";
                    }

                    clickHandler(tabs[i], select);

                    Sfjs.addClass(target, 'hidden');
                }

                if (tabs.length > 0) {
                    select(tabs[0]);
                }
            };

        return {
            initTabs: initTabs,

            select: select
        };
    }

    var tabTarget = new TabView(),
        toggler = new Toggler(new JsonStorage(sessionStorage)),
        clickHandler = function (element, callback) {
            Sfjs.addEventListener(element, 'click', function (e) {
                if (!e) {
                    e = window.event;
                }

                callback(this);

                if (e.preventDefault) {
                    e.preventDefault();
                } else {
                    e.returnValue = false;
                }

                e.stopPropagation();

                return false;
            });
        };

    tabTarget.initTabs(document.querySelectorAll('.tree .tree-inner'));
    toggler.initButtons(document.querySelectorAll('a.toggle-button'));
    </script>
{% endblock %}

{% macro form_tree_entry(name, data, expanded) %}
    {% import _self as tree %}
    <li>
        <div class="tree-inner" data-tab-target-id="{{ data.id }}-details">
            {% if data.children is not empty %}
                <a class="toggle-button" data-toggle-target-id="{{ data.id }}-children" href="#"><span class="toggle-icon"></span></a>
            {% else %}
                <div class="toggle-icon empty"></div>
            {% endif %}

<<<<<<< HEAD
            {{ name|default('(no name)') }} {% if data.type_class is defined %}[<abbr title="{{ data.type_class }}">{{ data.type_class|split('\\')|last }}</abbr>]{% endif %}
=======
            {{ name|default('(no name)') }} {% if data.type_class is defined and data.type is defined %}[<abbr title="{{ data.type_class }}">{{ data.type|split('\\')|last }}</abbr>]{% endif %}
>>>>>>> fd50be95

            {% if data.errors is defined and data.errors|length > 0 %}
                <div class="badge-error">{{ data.errors|length }}</div>
            {% endif %}
        </div>

        {% if data.children is not empty %}
            <ul id="{{ data.id }}-children" {% if not expanded %}class="hidden"{% endif %}>
                {% for childName, childData in data.children %}
                    {{ tree.form_tree_entry(childName, childData, false) }}
                {% endfor %}
            </ul>
        {% endif %}
    </li>
{% endmacro %}

{% macro form_tree_details(name, data, forms_by_hash) %}
    {% import _self as tree %}
    <div class="tree-details" {% if data.id is defined %}id="{{ data.id }}-details"{% endif %}>
        <h2>
            {{ name|default('(no name)') }}
            {% if data.type_class is defined and data.type is defined %}
            <span class="form-type">[<abbr title="{{ data.type_class }}">{{ data.type }}</abbr>]</span>
            {% endif %}
        </h2>

        {% if data.errors is defined and data.errors|length > 0 %}
        <div class="errors">
            <h3>
                <a class="toggle-button" data-toggle-target-id="{{ data.id }}-errors" href="#">
                    Errors <span class="toggle-icon"></span>
                </a>
            </h3>

            <table id="{{ data.id }}-errors">
                <thead>
                    <tr>
                        <th>Message</th>
                        <th>Origin</th>
                        <th>Cause</th>
                    </tr>
                </thead>
                <tbody>
                {% for error in data.errors %}
                <tr>
                    <td>{{ error.message }}</td>
                    <td>
                        {% if error.origin is empty %}
                            <em>This form.</em>
                        {% elseif forms_by_hash[error.origin] is not defined %}
                            <em>Unknown.</em>
                        {% else %}
                            {{ forms_by_hash[error.origin].name }}
                        {% endif %}
                    </td>
                    <td>
                        {% for trace in error.trace %}
                            {% if not loop.first %}
                                <span class="newline">Caused by:</span>
                            {% endif %}

                            {% if trace.root is defined %}
                                <strong class="newline">{{ trace.class }}</strong>
                                <pre>
                                    {{- trace.root -}}
                                    {%- if trace.path is not empty -%}
                                        {%- if trace.path|first != '[' %}.{% endif -%}
                                        {{- trace.path -}}
                                    {%- endif %} = {{ trace.value -}}
                                </pre>
                            {% elseif trace.message is defined %}
                                <strong class="newline">{{ trace.class }}</strong>
                                <pre>{{ trace.message }}</pre>
                            {% else %}
                                <pre>{{ trace }}</pre>
                            {% endif %}
                        {% else %}
                            <em>Unknown.</em>
                        {% endfor %}
                    </td>
                </tr>
                {% endfor %}
                </tbody>
            </table>
        </div>
        {% endif %}

        {% if data.default_data is defined %}
        <h3>
            <a class="toggle-button" data-toggle-target-id="{{ data.id }}-default_data" href="#">
                Default Data <span class="toggle-icon"></span>
            </a>
        </h3>

        <div id="{{ data.id }}-default_data">
            <table>
                <thead>
                    <tr>
                        <th width="180">Property</th>
                        <th>Value</th>
                    </tr>
                </thead>
                <tbody>
                    <tr>
                        <th class="font-normal" scope="row">Model Format</th>
                        <td>
                            {% if data.default_data.model is defined %}
                                {{ data.default_data.model }}
                            {% else %}
                                <em class="font-normal text-muted">same as normalized format</em>
                            {% endif %}
                        </td>
                    </tr>
                    <tr>
                        <th class="font-normal" scope="row">Normalized Format</th>
                        <td>{{ data.default_data.norm }}</td>
                    </tr>
                    <tr>
                        <th class="font-normal" scope="row">View Format</th>
                        <td>
                            {% if data.default_data.view is defined %}
                                {{ data.default_data.view }}
                            {% else %}
                                <em class="font-normal text-muted">same as normalized format</em>
                            {% endif %}
                        </td>
                    </tr>
                </tbody>
            </table>
        </div>
        {% endif %}

        {% if data.submitted_data is defined %}
        <h3>
            <a class="toggle-button" data-toggle-target-id="{{ data.id }}-submitted_data" href="#">
                Submitted Data <span class="toggle-icon"></span>
            </a>
        </h3>

        <div id="{{ data.id }}-submitted_data">
        {% if data.submitted_data.norm is defined %}
            <table>
                <thead>
                    <tr>
                        <th width="180">Property</th>
                        <th>Value</th>
                    </tr>
                </thead>
                <tbody>
                    <tr>
                        <th class="font-normal" scope="row">View Format</th>
                        <td>
                            {% if data.submitted_data.view is defined %}
                                {{ data.submitted_data.view }}
                            {% else %}
                                <em class="font-normal text-muted">same as normalized format</em>
                            {% endif %}
                        </td>
                    </tr>
                    <tr>
                        <th class="font-normal" scope="row">Normalized Format</th>
                        <td>{{ data.submitted_data.norm }}</td>
                    </tr>
                    <tr>
                        <th class="font-normal" scope="row">Model Format</th>
                        <td>
                            {% if data.submitted_data.model is defined %}
                                {{ data.submitted_data.model }}
                            {% else %}
                                <em class="font-normal text-muted">same as normalized format</em>
                            {% endif %}
                        </td>
                    </tr>
                </tbody>
            </table>
        {% else %}
            <div class="empty">
                <p>This form was not submitted.</p>
            </div>
        {% endif %}
        </div>
        {% endif %}

        {% if data.passed_options is defined %}
        <h3>
            <a class="toggle-button" data-toggle-target-id="{{ data.id }}-passed_options" href="#">
                Passed Options <span class="toggle-icon"></span>
            </a>
        </h3>

        <div id="{{ data.id }}-passed_options">
            {% if data.passed_options|length %}
            <table>
                <thead>
                    <tr>
                        <th width="180">Option</th>
                        <th>Passed Value</th>
                        <th>Resolved Value</th>
                    </tr>
                </thead>
                <tbody>
                {% for option, value in data.passed_options %}
                <tr>
                    <th>{{ option }}</th>
                    <td>{{ value }}</td>
                    <td>
                        {% if data.resolved_options[option] is same as(value) %}
                            <em class="font-normal text-muted">same as passed value</em>
                        {% else %}
                            {{ data.resolved_options[option] }}
                        {% endif %}
                    </td>
                </tr>
                {% endfor %}
                </tbody>
            </table>
            {% else %}
                <div class="empty">
                    <p>No options where passed when constructing this form.</p>
                </div>
            {% endif %}
        </div>
        {% endif %}

        {% if data.resolved_options is defined %}
        <h3>
            <a class="toggle-button" data-toggle-target-id="{{ data.id }}-resolved_options" href="#">
                Resolved Options <span class="toggle-icon"></span>
            </a>
        </h3>

        <div id="{{ data.id }}-resolved_options" class="hidden">
            <table>
                <thead>
                    <tr>
                        <th width="180">Option</th>
                        <th>Value</th>
                    </tr>
                </thead>
                <tbody>
                {% for option, value in data.resolved_options %}
                <tr>
                    <th scope="row">{{ option }}</th>
                    <td>{{ value }}</td>
                </tr>
                {% endfor %}
                </tbody>
            </table>
        </div>
        {% endif %}

        {% if data.view_vars is defined %}
        <h3>
            <a class="toggle-button" data-toggle-target-id="{{ data.id }}-view_vars" href="#">
                View Variables <span class="toggle-icon"></span>
            </a>
        </h3>

        <div id="{{ data.id }}-view_vars" class="hidden">
            <table>
                <thead>
                    <tr>
                        <th width="180">Variable</th>
                        <th>Value</th>
                    </tr>
                </thead>
                <tbody>
                {% for variable, value in data.view_vars %}
                <tr>
                    <th scope="row">{{ variable }}</th>
                    <td>{{ value }}</td>
                </tr>
                {% endfor %}
                </tbody>
            </table>
        </div>
        {% endif %}
    </div>

    {% for childName, childData in data.children %}
        {{ tree.form_tree_details(childName, childData, forms_by_hash) }}
    {% endfor %}
{% endmacro %}<|MERGE_RESOLUTION|>--- conflicted
+++ resolved
@@ -433,11 +433,7 @@
                 <div class="toggle-icon empty"></div>
             {% endif %}
 
-<<<<<<< HEAD
             {{ name|default('(no name)') }} {% if data.type_class is defined %}[<abbr title="{{ data.type_class }}">{{ data.type_class|split('\\')|last }}</abbr>]{% endif %}
-=======
-            {{ name|default('(no name)') }} {% if data.type_class is defined and data.type is defined %}[<abbr title="{{ data.type_class }}">{{ data.type|split('\\')|last }}</abbr>]{% endif %}
->>>>>>> fd50be95
 
             {% if data.errors is defined and data.errors|length > 0 %}
                 <div class="badge-error">{{ data.errors|length }}</div>
