<?php

/*
 * This file is part of the Symfony package.
 *
 * (c) Fabien Potencier <fabien@symfony.com>
 *
 * For the full copyright and license information, please view the LICENSE
 * file that was distributed with this source code.
 */

namespace Symfony\Bundle\WebProfilerBundle\Tests\Command;

use PHPUnit\Framework\TestCase;
use Symfony\Bundle\WebProfilerBundle\Command\ExportCommand;
use Symfony\Component\Console\Helper\HelperSet;
use Symfony\Component\Console\Tester\CommandTester;
use Symfony\Component\HttpKernel\Profiler\Profile;

<<<<<<< HEAD
/**
 * @group legacy
 */
class ExportCommandTest extends \PHPUnit_Framework_TestCase
=======
class ExportCommandTest extends TestCase
>>>>>>> c9684ad3
{
    /**
     * @expectedException \LogicException
     */
    public function testExecuteWithUnknownToken()
    {
        $profiler = $this
            ->getMockBuilder('Symfony\Component\HttpKernel\Profiler\Profiler')
            ->disableOriginalConstructor()
            ->getMock()
        ;

        $helperSet = new HelperSet();
        $helper = $this->getMockBuilder('Symfony\Component\Console\Helper\FormatterHelper')->getMock();
        $helper->expects($this->any())->method('formatSection');
        $helperSet->set($helper, 'formatter');

        $command = new ExportCommand($profiler);
        $command->setHelperSet($helperSet);

        $commandTester = new CommandTester($command);
        $commandTester->execute(array('token' => 'TOKEN'));
    }

    public function testExecuteWithToken()
    {
        $profiler = $this
            ->getMockBuilder('Symfony\Component\HttpKernel\Profiler\Profiler')
            ->disableOriginalConstructor()
            ->getMock()
        ;

        $profile = new Profile('TOKEN');
        $profiler->expects($this->once())->method('loadProfile')->with('TOKEN')->will($this->returnValue($profile));

        $helperSet = new HelperSet();
        $helper = $this->getMockBuilder('Symfony\Component\Console\Helper\FormatterHelper')->getMock();
        $helper->expects($this->any())->method('formatSection');
        $helperSet->set($helper, 'formatter');

        $command = new ExportCommand($profiler);
        $command->setHelperSet($helperSet);

        $commandTester = new CommandTester($command);
        $commandTester->execute(array('token' => 'TOKEN'));
        $this->assertEquals($profiler->export($profile), $commandTester->getDisplay());
    }
}<|MERGE_RESOLUTION|>--- conflicted
+++ resolved
@@ -17,14 +17,10 @@
 use Symfony\Component\Console\Tester\CommandTester;
 use Symfony\Component\HttpKernel\Profiler\Profile;
 
-<<<<<<< HEAD
 /**
  * @group legacy
  */
-class ExportCommandTest extends \PHPUnit_Framework_TestCase
-=======
 class ExportCommandTest extends TestCase
->>>>>>> c9684ad3
 {
     /**
      * @expectedException \LogicException
