--- conflicted
+++ resolved
@@ -281,35 +281,6 @@
     }
 
     /**
-<<<<<<< HEAD
-=======
-     * Denormalizes data back into an object of the given class.
-     *
-     * @param mixed  $data    Data to restore
-     * @param string $class   The expected class to instantiate
-     * @param string $format  Format name, present to give the option to normalizers to act differently based on formats
-     * @param array  $context The context data for this particular denormalization
-     *
-     * @return object
-     *
-     * @throws LogicException
-     * @throws UnexpectedValueException
-     */
-    private function denormalizeObject($data, $class, $format, array $context = array())
-    {
-        if (!$this->normalizers) {
-            throw new LogicException('You must register at least one normalizer to be able to denormalize objects.');
-        }
-
-        if ($normalizer = $this->getDenormalizer($data, $class, $format, $context)) {
-            return $normalizer->denormalize($data, $class, $format, $context);
-        }
-
-        throw new UnexpectedValueException(sprintf('Could not denormalize object of type %s, no supporting normalizer found.', $class));
-    }
-
-    /**
->>>>>>> b354d6ca
      * {@inheritdoc}
      */
     public function supportsEncoding($format/*, array $context = array()*/)
