<?php

/*
 * This file is part of the Symfony package.
 *
 * (c) Fabien Potencier <fabien@symfony.com>
 *
 * For the full copyright and license information, please view the LICENSE
 * file that was distributed with this source code.
 */

namespace Symfony\Component\Serializer\Normalizer;

use Symfony\Component\Serializer\Exception\BadMethodCallException;
use Symfony\Component\Serializer\Exception\InvalidArgumentException;
use Symfony\Component\Serializer\Exception\UnexpectedValueException;
use Symfony\Component\Serializer\SerializerAwareInterface;
use Symfony\Component\Serializer\SerializerInterface;

/**
 * Denormalizes arrays of objects.
 *
 * @author Alexander M. Turek <me@derrabus.de>
 *
 * @final since version 3.3.
 */
class ArrayDenormalizer implements DenormalizerInterface, SerializerAwareInterface
{
    /**
     * @var SerializerInterface|DenormalizerInterface
     */
    private $serializer;

    /**
     * {@inheritdoc}
     */
    public function denormalize($data, $class, $format = null, array $context = array())
    {
        if (null === $this->serializer) {
            throw new BadMethodCallException('Please set a serializer before calling denormalize()!');
        }
        if (!is_array($data)) {
            throw new InvalidArgumentException('Data expected to be an array, '.gettype($data).' given.');
        }
        if ('[]' !== substr($class, -2)) {
            throw new InvalidArgumentException('Unsupported class: '.$class);
        }

        $serializer = $this->serializer;
        $class = substr($class, 0, -2);

        $builtinType = isset($context['key_type']) ? $context['key_type']->getBuiltinType() : null;
        foreach ($data as $key => $value) {
            if (null !== $builtinType && !call_user_func('is_'.$builtinType, $key)) {
                throw new UnexpectedValueException(sprintf('The type of the key "%s" must be "%s" ("%s" given).', $key, $builtinType, gettype($key)));
            }

            $data[$key] = $serializer->denormalize($value, $class, $format, $context);
        }

        return $data;
    }

    /**
     * {@inheritdoc}
     */
    public function supportsDenormalization($data, $type, $format = null/*, array $context = array()*/)
    {
<<<<<<< HEAD
        $context = func_num_args() > 3 ? func_get_arg(3) : array();

        return substr($type, -2) === '[]'
            && $this->serializer->supportsDenormalization($data, substr($type, 0, -2), $format, $context);
=======
        return '[]' === substr($type, -2)
            && $this->serializer->supportsDenormalization($data, substr($type, 0, -2), $format);
>>>>>>> 6f924755
    }

    /**
     * {@inheritdoc}
     */
    public function setSerializer(SerializerInterface $serializer)
    {
        if (!$serializer instanceof DenormalizerInterface) {
            throw new InvalidArgumentException('Expected a serializer that also implements DenormalizerInterface.');
        }

        $this->serializer = $serializer;
    }
}<|MERGE_RESOLUTION|>--- conflicted
+++ resolved
@@ -66,15 +66,10 @@
      */
     public function supportsDenormalization($data, $type, $format = null/*, array $context = array()*/)
     {
-<<<<<<< HEAD
         $context = func_num_args() > 3 ? func_get_arg(3) : array();
 
-        return substr($type, -2) === '[]'
+        return '[]' === substr($type, -2)
             && $this->serializer->supportsDenormalization($data, substr($type, 0, -2), $format, $context);
-=======
-        return '[]' === substr($type, -2)
-            && $this->serializer->supportsDenormalization($data, substr($type, 0, -2), $format);
->>>>>>> 6f924755
     }
 
     /**
