--- conflicted
+++ resolved
@@ -187,45 +187,22 @@
     }
 
     /**
-<<<<<<< HEAD
-=======
-     * Creates the error Response associated with the given Exception.
+     * Gets the full HTML content associated with the given exception.
      *
      * @param \Exception|FlattenException $exception An \Exception or FlattenException instance
      *
-     * @return Response A Response instance
-     *
-     * @deprecated since 2.8, to be removed in 3.0.
-     */
-    public function createResponse($exception)
-    {
-        @trigger_error('The '.__METHOD__.' method is deprecated since version 2.8 and will be removed in 3.0.', E_USER_DEPRECATED);
-
+     * @return string The HTML content as a string
+     */
+    public function getHtml($exception)
+    {
         if (!$exception instanceof FlattenException) {
             $exception = FlattenException::create($exception);
         }
 
-        return Response::create($this->getHtml($exception), $exception->getStatusCode(), $exception->getHeaders())->setCharset($this->charset);
-    }
-
-    /**
-     * Gets the full HTML content associated with the given exception.
-     *
-     * @param \Exception|FlattenException $exception An \Exception or FlattenException instance
-     *
-     * @return string The HTML content as a string
-     */
-    public function getHtml($exception)
-    {
-        if (!$exception instanceof FlattenException) {
-            $exception = FlattenException::create($exception);
-        }
-
         return $this->decorate($this->getContent($exception), $this->getStylesheet($exception));
     }
 
     /**
->>>>>>> cf04e48a
      * Gets the HTML content associated with the given exception.
      *
      * @param FlattenException $exception A FlattenException instance
