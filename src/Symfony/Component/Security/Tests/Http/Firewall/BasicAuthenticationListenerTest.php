<?php

/*
 * This file is part of the Symfony package.
 *
 * (c) Fabien Potencier <fabien@symfony.com>
 *
 * For the full copyright and license information, please view the LICENSE
 * file that was distributed with this source code.
 */

namespace Symfony\Component\Security\Tests\Http\Firewall;

use Symfony\Component\HttpFoundation\Request;
use Symfony\Component\Security\Core\Authentication\Token\PreAuthenticatedToken;
use Symfony\Component\Security\Core\Authentication\Token\UsernamePasswordToken;
use Symfony\Component\HttpFoundation\Response;
use Symfony\Component\Security\Http\Firewall\BasicAuthenticationListener;
use Symfony\Component\Security\Core\Authentication\AuthenticationProviderManager;

class BasicAuthenticationListenerTest extends \PHPUnit_Framework_TestCase
{
    protected function setUp()
    {
        if (!class_exists('Symfony\Component\EventDispatcher\EventDispatcher')) {
            $this->markTestSkipped('The "EventDispatcher" component is not available');
        }

        if (!class_exists('Symfony\Component\HttpFoundation\Request')) {
            $this->markTestSkipped('The "HttpFoundation" component is not available');
        }

        if (!class_exists('Symfony\Component\HttpKernel\HttpKernel')) {
            $this->markTestSkipped('The "HttpKernel" component is not available');
        }
    }

    public function testHandleWithValidUsernameAndPasswordServerParameters()
    {
        $request = new Request(array(), array(), array(), array(), array(), array(
            'PHP_AUTH_USER' => 'TheUsername',
            'PHP_AUTH_PW'   => 'ThePassword'
        ));

        $token = $this->getMock('Symfony\Component\Security\Core\Authentication\Token\TokenInterface');

        $context = $this->getMock('Symfony\Component\Security\Core\SecurityContextInterface');
        $context
            ->expects($this->any())
            ->method('getToken')
            ->will($this->returnValue(null))
        ;
        $context
            ->expects($this->once())
            ->method('setToken')
            ->with($this->equalTo($token))
        ;

        $authenticationManager = $this->getMock('Symfony\Component\Security\Core\Authentication\AuthenticationManagerInterface');
        $authenticationManager
            ->expects($this->once())
            ->method('authenticate')
            ->with($this->isInstanceOf('Symfony\Component\Security\Core\Authentication\Token\UsernamePasswordToken'))
            ->will($this->returnValue($token))
        ;

        $listener = new BasicAuthenticationListener(
            $context,
            $authenticationManager,
            'TheProviderKey',
            $this->getMock('Symfony\Component\Security\Http\EntryPoint\AuthenticationEntryPointInterface')
        );

        $event = $this->getMock('Symfony\Component\HttpKernel\Event\GetResponseEvent', array(), array(), '', false);
        $event
            ->expects($this->any())
            ->method('getRequest')
            ->will($this->returnValue($request))
        ;

        $listener->handle($event);
    }

    public function testHandleWhenAuthenticationFails()
    {
        $request = new Request(array(), array(), array(), array(), array(), array(
            'PHP_AUTH_USER' => 'TheUsername',
            'PHP_AUTH_PW'   => 'ThePassword'
        ));

        $token = $this->getMock('Symfony\Component\Security\Core\Authentication\Token\TokenInterface');

        $context = $this->getMock('Symfony\Component\Security\Core\SecurityContextInterface');
        $context
            ->expects($this->any())
            ->method('getToken')
            ->will($this->returnValue(null))
        ;
        $context
            ->expects($this->never())
            ->method('setToken')
        ;

        $response = new Response();

        $authenticationEntryPoint = $this->getMock('Symfony\Component\Security\Http\EntryPoint\AuthenticationEntryPointInterface');
        $authenticationEntryPoint
            ->expects($this->any())
            ->method('start')
            ->with($this->equalTo($request), $this->isInstanceOf('Symfony\Component\Security\Core\Exception\AuthenticationException'))
            ->will($this->returnValue($response))
        ;

        $listener = new BasicAuthenticationListener(
            $context,
            new AuthenticationProviderManager(array($this->getMock('Symfony\Component\Security\Core\Authentication\Provider\AuthenticationProviderInterface'))),
            'TheProviderKey',
            $authenticationEntryPoint
        );

        $event = $this->getMock('Symfony\Component\HttpKernel\Event\GetResponseEvent', array(), array(), '', false);
        $event
            ->expects($this->any())
            ->method('getRequest')
            ->will($this->returnValue($request))
        ;
        $event
            ->expects($this->once())
            ->method('setResponse')
            ->with($this->equalTo($response))
        ;

        $listener->handle($event);
    }

    public function testHandleWithNoUsernameServerParameter()
    {
        $request = new Request();

        $context = $this->getMock('Symfony\Component\Security\Core\SecurityContextInterface');
        $context
            ->expects($this->never())
            ->method('getToken')
        ;

        $listener = new BasicAuthenticationListener(
            $context,
            $this->getMock('Symfony\Component\Security\Core\Authentication\AuthenticationManagerInterface'),
            'TheProviderKey',
            $this->getMock('Symfony\Component\Security\Http\EntryPoint\AuthenticationEntryPointInterface')
        );

        $event = $this->getMock('Symfony\Component\HttpKernel\Event\GetResponseEvent', array(), array(), '', false);
        $event
            ->expects($this->any())
            ->method('getRequest')
            ->will($this->returnValue($request))
        ;

        $listener->handle($event);
    }

    public function testHandleWithASimilarAuthenticatedToken()
    {
        $request = new Request(array(), array(), array(), array(), array(), array('PHP_AUTH_USER' => 'TheUsername'));

        $token = new UsernamePasswordToken('TheUsername', 'ThePassword', 'TheProviderKey', array('ROLE_FOO'));

        $context = $this->getMock('Symfony\Component\Security\Core\SecurityContextInterface');
        $context
            ->expects($this->any())
            ->method('getToken')
            ->will($this->returnValue($token))
        ;

        $authenticationManager = $this->getMock('Symfony\Component\Security\Core\Authentication\AuthenticationManagerInterface');
        $authenticationManager
            ->expects($this->never())
            ->method('authenticate')
        ;

        $listener = new BasicAuthenticationListener(
            $context,
            $authenticationManager,
            'TheProviderKey',
            $this->getMock('Symfony\Component\Security\Http\EntryPoint\AuthenticationEntryPointInterface')
        );

        $event = $this->getMock('Symfony\Component\HttpKernel\Event\GetResponseEvent', array(), array(), '', false);
        $event
            ->expects($this->any())
            ->method('getRequest')
            ->will($this->returnValue($request))
        ;

        $listener->handle($event);
    }

<<<<<<< HEAD
    /**
     * @expectedException \InvalidArgumentException
     * @expectedExceptionMessage $providerKey must not be empty
     */
    public function testItRequiresProviderKey()
    {
        new BasicAuthenticationListener(
            $this->getMock('Symfony\Component\Security\Core\SecurityContextInterface'),
            $this->getMock('Symfony\Component\Security\Core\Authentication\AuthenticationManagerInterface'),
            '',
            $this->getMock('Symfony\Component\Security\Http\EntryPoint\AuthenticationEntryPointInterface')
        );
=======
    public function testHandleWithADifferentAuthenticatedToken()
    {
        $request = new Request(array(), array(), array(), array(), array(), array(
            'PHP_AUTH_USER' => 'TheUsername',
            'PHP_AUTH_PW'   => 'ThePassword'
        ));

        $token = new PreAuthenticatedToken('TheUser', 'TheCredentials', 'TheProviderKey', array('ROLE_FOO'));

        $context = $this->getMock('Symfony\Component\Security\Core\SecurityContextInterface');
        $context
            ->expects($this->any())
            ->method('getToken')
            ->will($this->returnValue($token))
        ;
        $context
            ->expects($this->never())
            ->method('setToken')
        ;

        $response = new Response();

        $authenticationEntryPoint = $this->getMock('Symfony\Component\Security\Http\EntryPoint\AuthenticationEntryPointInterface');
        $authenticationEntryPoint
            ->expects($this->any())
            ->method('start')
            ->with($this->equalTo($request), $this->isInstanceOf('Symfony\Component\Security\Core\Exception\AuthenticationException'))
            ->will($this->returnValue($response))
        ;

        $listener = new BasicAuthenticationListener(
            $context,
            new AuthenticationProviderManager(array($this->getMock('Symfony\Component\Security\Core\Authentication\Provider\AuthenticationProviderInterface'))),
            'TheProviderKey',
            $authenticationEntryPoint
        );

        $event = $this->getMock('Symfony\Component\HttpKernel\Event\GetResponseEvent', array(), array(), '', false);
        $event
            ->expects($this->any())
            ->method('getRequest')
            ->will($this->returnValue($request))
        ;
        $event
            ->expects($this->once())
            ->method('setResponse')
            ->with($this->equalTo($response))
        ;

        $listener->handle($event);
>>>>>>> 4970770d
    }
}<|MERGE_RESOLUTION|>--- conflicted
+++ resolved
@@ -196,7 +196,6 @@
         $listener->handle($event);
     }
 
-<<<<<<< HEAD
     /**
      * @expectedException \InvalidArgumentException
      * @expectedExceptionMessage $providerKey must not be empty
@@ -209,7 +208,8 @@
             '',
             $this->getMock('Symfony\Component\Security\Http\EntryPoint\AuthenticationEntryPointInterface')
         );
-=======
+    }
+
     public function testHandleWithADifferentAuthenticatedToken()
     {
         $request = new Request(array(), array(), array(), array(), array(), array(
@@ -260,6 +260,5 @@
         ;
 
         $listener->handle($event);
->>>>>>> 4970770d
     }
 }