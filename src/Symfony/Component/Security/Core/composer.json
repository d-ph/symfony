--- conflicted
+++ resolved
@@ -19,23 +19,13 @@
         "php": ">=5.5.9"
     },
     "require-dev": {
-<<<<<<< HEAD
+        "symfony/phpunit-bridge": "~2.7|~3.0",
         "symfony/event-dispatcher": "~2.7|~3.0",
         "symfony/expression-language": "~2.7|~3.0",
         "symfony/http-foundation": "~2.7|~3.0",
         "symfony/translation": "~2.7|~3.0",
         "symfony/validator": "~2.7|~3.0",
         "psr/log": "~1.0"
-=======
-        "symfony/phpunit-bridge": "~2.7|~3.0.0",
-        "symfony/event-dispatcher": "~2.1|~3.0.0",
-        "symfony/expression-language": "~2.6|~3.0.0",
-        "symfony/http-foundation": "~2.4|~3.0.0",
-        "symfony/translation": "~2.0,>=2.0.5|~3.0.0",
-        "symfony/validator": "~2.5,>=2.5.5|~3.0.0",
-        "psr/log": "~1.0",
-        "ircmaxell/password-compat": "1.0.*"
->>>>>>> 9a4f3e13
     },
     "suggest": {
         "symfony/event-dispatcher": "",
