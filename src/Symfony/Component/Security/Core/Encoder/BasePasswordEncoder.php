<?php

/*
 * This file is part of the Symfony package.
 *
 * (c) Fabien Potencier <fabien@symfony.com>
 *
 * For the full copyright and license information, please view the LICENSE
 * file that was distributed with this source code.
 */

namespace Symfony\Component\Security\Core\Encoder;

use Symfony\Component\Security\Core\Util\StringUtils;

/**
 * BasePasswordEncoder is the base class for all password encoders.
 *
 * @author Fabien Potencier <fabien@symfony.com>
 */
abstract class BasePasswordEncoder implements PasswordEncoderInterface
{
    const MAX_PASSWORD_LENGTH = 4096;

    /**
     * Demerges a merge password and salt string.
     *
     * @param string $mergedPasswordSalt The merged password and salt string
     *
     * @return array An array where the first element is the password and the second the salt
     */
    protected function demergePasswordAndSalt($mergedPasswordSalt)
    {
        if (empty($mergedPasswordSalt)) {
            return array('', '');
        }

        $password = $mergedPasswordSalt;
        $salt = '';
        $saltBegins = strrpos($mergedPasswordSalt, '{');

        if (false !== $saltBegins && $saltBegins + 1 < strlen($mergedPasswordSalt)) {
            $salt = substr($mergedPasswordSalt, $saltBegins + 1, -1);
            $password = substr($mergedPasswordSalt, 0, $saltBegins);
        }

        return array($password, $salt);
    }

    /**
     * Merges a password and a salt.
     *
     * @param string $password the password to be used
     * @param string $salt     the salt to be used
     *
     * @return string a merged password and salt
     *
     * @throws \InvalidArgumentException
     */
    protected function mergePasswordAndSalt($password, $salt)
    {
        if (empty($salt)) {
            return $password;
        }

        if (false !== strrpos($salt, '{') || false !== strrpos($salt, '}')) {
            throw new \InvalidArgumentException('Cannot use { or } in salt.');
        }

        return $password.'{'.$salt.'}';
    }

    /**
     * Compares two passwords.
     *
     * This method implements a constant-time algorithm to compare passwords to
     * avoid (remote) timing attacks.
     *
     * @param string $password1 The first password
     * @param string $password2 The second password
     *
     * @return bool    true if the two passwords are the same, false otherwise
     */
    protected function comparePasswords($password1, $password2)
    {
        return StringUtils::equals($password1, $password2);
    }

    /**
     * Checks if the password is too long.
     *
<<<<<<< HEAD
     * @param string $password The password
     *
     * @return bool true if the password is too long, false otherwise
=======
     * @param string $password The password to check
     *
     * @return bool    true if the password is too long, false otherwise
>>>>>>> a4ec72e5
     */
    protected function isPasswordTooLong($password)
    {
        return strlen($password) > self::MAX_PASSWORD_LENGTH;
    }
}<|MERGE_RESOLUTION|>--- conflicted
+++ resolved
@@ -89,15 +89,9 @@
     /**
      * Checks if the password is too long.
      *
-<<<<<<< HEAD
-     * @param string $password The password
+     * @param string $password The password to check
      *
      * @return bool true if the password is too long, false otherwise
-=======
-     * @param string $password The password to check
-     *
-     * @return bool    true if the password is too long, false otherwise
->>>>>>> a4ec72e5
      */
     protected function isPasswordTooLong($password)
     {
