<?php

/*
 * This file is part of the Symfony package.
 *
 * (c) Fabien Potencier <fabien@symfony.com>
 *
 * For the full copyright and license information, please view the LICENSE
 * file that was distributed with this source code.
 */

namespace Symfony\Component\Security\Http\Tests\Firewall;

use Symfony\Component\HttpFoundation\Request;
use Symfony\Component\HttpFoundation\Response;
use Symfony\Component\HttpKernel\Event\GetResponseForExceptionEvent;
use Symfony\Component\HttpKernel\HttpKernelInterface;
use Symfony\Component\Security\Core\Authentication\AuthenticationTrustResolverInterface;
use Symfony\Component\Security\Core\Authentication\Token\Storage\TokenStorageInterface;
use Symfony\Component\Security\Core\Exception\AccessDeniedException;
use Symfony\Component\Security\Core\Exception\AuthenticationException;
use Symfony\Component\Security\Http\Authorization\AccessDeniedHandlerInterface;
use Symfony\Component\Security\Http\EntryPoint\AuthenticationEntryPointInterface;
use Symfony\Component\Security\Http\Firewall\ExceptionListener;
use Symfony\Component\Security\Http\HttpUtils;

class ExceptionListenerTest extends \PHPUnit_Framework_TestCase
{
    /**
     * @dataProvider getAuthenticationExceptionProvider
     */
    public function testAuthenticationExceptionWithoutEntryPoint(\Exception $exception, \Exception $eventException = null)
    {
        $event = $this->createEvent($exception);

        $listener = $this->createExceptionListener();
        $listener->onKernelException($event);

        $this->assertNull($event->getResponse());
        $this->assertSame(null === $eventException ? $exception : $eventException, $event->getException());
    }

    /**
     * @dataProvider getAuthenticationExceptionProvider
     */
    public function testAuthenticationExceptionWithEntryPoint(\Exception $exception, \Exception $eventException = null)
    {
        $event = $this->createEvent($exception = new AuthenticationException());

        $listener = $this->createExceptionListener(null, null, null, $this->createEntryPoint());
        $listener->onKernelException($event);

        $this->assertEquals('OK', $event->getResponse()->getContent());
        $this->assertSame($exception, $event->getException());
    }

    public function getAuthenticationExceptionProvider()
    {
        return array(
            array(new AuthenticationException()),
            array(new \LogicException('random', 0, $e = new AuthenticationException()), $e),
            array(new \LogicException('random', 0, $e = new AuthenticationException('embed', 0, new AuthenticationException())), $e),
            array(new \LogicException('random', 0, $e = new AuthenticationException('embed', 0, new AccessDeniedException())), $e),
            array(new AuthenticationException('random', 0, new \LogicException())),
        );
    }

    /**
     * @dataProvider getAccessDeniedExceptionProvider
     */
    public function testAccessDeniedExceptionFullFledgedAndWithoutAccessDeniedHandlerAndWithoutErrorPage(\Exception $exception, \Exception $eventException = null)
    {
        $event = $this->createEvent($exception);

        $listener = $this->createExceptionListener(null, $this->createTrustResolver(true));
        $listener->onKernelException($event);

        $this->assertNull($event->getResponse());
        $this->assertSame(null === $eventException ? $exception : $eventException, $event->getException()->getPrevious());
    }

    /**
     * @dataProvider getAccessDeniedExceptionProvider
     */
    public function testAccessDeniedExceptionFullFledgedAndWithoutAccessDeniedHandlerAndWithErrorPage(\Exception $exception, \Exception $eventException = null)
    {
        $kernel = $this->getMock('Symfony\Component\HttpKernel\HttpKernelInterface');
        $kernel->expects($this->once())->method('handle')->will($this->returnValue(new Response('error')));

        $event = $this->createEvent($exception, $kernel);

        $httpUtils = $this->getMock('Symfony\Component\Security\Http\HttpUtils');
        $httpUtils->expects($this->once())->method('createRequest')->will($this->returnValue(Request::create('/error')));

        $listener = $this->createExceptionListener(null, $this->createTrustResolver(true), $httpUtils, null, '/error');
        $listener->onKernelException($event);

        $this->assertEquals('error', $event->getResponse()->getContent());
        $this->assertSame(null === $eventException ? $exception : $eventException, $event->getException()->getPrevious());
    }

    /**
     * @dataProvider getAccessDeniedExceptionProvider
     */
    public function testAccessDeniedExceptionFullFledgedAndWithAccessDeniedHandlerAndWithoutErrorPage(\Exception $exception, \Exception $eventException = null)
    {
        $event = $this->createEvent($exception);

        $accessDeniedHandler = $this->getMock('Symfony\Component\Security\Http\Authorization\AccessDeniedHandlerInterface');
        $accessDeniedHandler->expects($this->once())->method('handle')->will($this->returnValue(new Response('error')));

        $listener = $this->createExceptionListener(null, $this->createTrustResolver(true), null, null, null, $accessDeniedHandler);
        $listener->onKernelException($event);

        $this->assertEquals('error', $event->getResponse()->getContent());
        $this->assertSame(null === $eventException ? $exception : $eventException, $event->getException()->getPrevious());
    }

    /**
     * @dataProvider getAccessDeniedExceptionProvider
     */
    public function testAccessDeniedExceptionNotFullFledged(\Exception $exception, \Exception $eventException = null)
    {
        $event = $this->createEvent($exception);

        $tokenStorage = $this->getMock('Symfony\Component\Security\Core\Authentication\Token\Storage\TokenStorageInterface');
        $tokenStorage->expects($this->once())->method('getToken')->will($this->returnValue($this->getMock('Symfony\Component\Security\Core\Authentication\Token\TokenInterface')));

        $listener = $this->createExceptionListener($tokenStorage, $this->createTrustResolver(false), null, $this->createEntryPoint());
        $listener->onKernelException($event);

        $this->assertEquals('OK', $event->getResponse()->getContent());
        $this->assertSame(null === $eventException ? $exception : $eventException, $event->getException()->getPrevious());
    }

    public function getAccessDeniedExceptionProvider()
    {
        return array(
            array(new AccessDeniedException()),
            array(new \LogicException('random', 0, $e = new AccessDeniedException()), $e),
            array(new \LogicException('random', 0, $e = new AccessDeniedException('embed', new AccessDeniedException())), $e),
            array(new \LogicException('random', 0, $e = new AccessDeniedException('embed', new AuthenticationException())), $e),
            array(new AccessDeniedException('random', new \LogicException())),
        );
    }

    private function createEntryPoint()
    {
        $entryPoint = $this->getMock('Symfony\Component\Security\Http\EntryPoint\AuthenticationEntryPointInterface');
        $entryPoint->expects($this->once())->method('start')->will($this->returnValue(new Response('OK')));

        return $entryPoint;
    }

    private function createTrustResolver($fullFledged)
    {
        $trustResolver = $this->getMock('Symfony\Component\Security\Core\Authentication\AuthenticationTrustResolverInterface');
        $trustResolver->expects($this->once())->method('isFullFledged')->will($this->returnValue($fullFledged));

        return $trustResolver;
    }

    private function createEvent(\Exception $exception, $kernel = null)
    {
        if (null === $kernel) {
            $kernel = $this->getMock('Symfony\Component\HttpKernel\HttpKernelInterface');
        }

        return new GetResponseForExceptionEvent($kernel, Request::create('/'), HttpKernelInterface::MASTER_REQUEST, $exception);
    }

    private function createExceptionListener(TokenStorageInterface $tokenStorage = null, AuthenticationTrustResolverInterface $trustResolver = null, HttpUtils $httpUtils = null, AuthenticationEntryPointInterface $authenticationEntryPoint = null, $errorPage = null, AccessDeniedHandlerInterface $accessDeniedHandler = null)
    {
        return new ExceptionListener(
<<<<<<< HEAD
            $tokenStorage ? $tokenStorage : $this->getMock('Symfony\Component\Security\Core\Authentication\Token\Storage\TokenStorageInterface'),
            $trustResolver ? $trustResolver : $this->getMock('Symfony\Component\Security\Core\Authentication\AuthenticationTrustResolverInterface'),
            $httpUtils ? $httpUtils : $this->getMock('Symfony\Component\Security\Http\HttpUtils'),
=======
            $context ?: $this->getMock('Symfony\Component\Security\Core\SecurityContextInterface'),
            $trustResolver ?: $this->getMock('Symfony\Component\Security\Core\Authentication\AuthenticationTrustResolverInterface'),
            $httpUtils ?: $this->getMock('Symfony\Component\Security\Http\HttpUtils'),
>>>>>>> 6cd87344
            'key',
            $authenticationEntryPoint,
            $errorPage,
            $accessDeniedHandler
        );
    }
}<|MERGE_RESOLUTION|>--- conflicted
+++ resolved
@@ -172,15 +172,9 @@
     private function createExceptionListener(TokenStorageInterface $tokenStorage = null, AuthenticationTrustResolverInterface $trustResolver = null, HttpUtils $httpUtils = null, AuthenticationEntryPointInterface $authenticationEntryPoint = null, $errorPage = null, AccessDeniedHandlerInterface $accessDeniedHandler = null)
     {
         return new ExceptionListener(
-<<<<<<< HEAD
-            $tokenStorage ? $tokenStorage : $this->getMock('Symfony\Component\Security\Core\Authentication\Token\Storage\TokenStorageInterface'),
-            $trustResolver ? $trustResolver : $this->getMock('Symfony\Component\Security\Core\Authentication\AuthenticationTrustResolverInterface'),
-            $httpUtils ? $httpUtils : $this->getMock('Symfony\Component\Security\Http\HttpUtils'),
-=======
-            $context ?: $this->getMock('Symfony\Component\Security\Core\SecurityContextInterface'),
+            $tokenStorage ?: $this->getMock('Symfony\Component\Security\Core\Authentication\Token\Storage\TokenStorageInterface'),
             $trustResolver ?: $this->getMock('Symfony\Component\Security\Core\Authentication\AuthenticationTrustResolverInterface'),
             $httpUtils ?: $this->getMock('Symfony\Component\Security\Http\HttpUtils'),
->>>>>>> 6cd87344
             'key',
             $authenticationEntryPoint,
             $errorPage,
