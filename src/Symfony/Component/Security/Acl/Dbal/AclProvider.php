--- conflicted
+++ resolved
@@ -395,13 +395,7 @@
      * Does either overwrite the passed ACE, or saves it in the global identity
      * map to ensure every ACE only gets instantiated once.
      *
-<<<<<<< HEAD
-     * @param array $aces
-=======
      * @param array &$aces
-     *
-     * @return void
->>>>>>> ec7eec5f
      */
     private function doUpdateAceIdentityMap(array &$aces)
     {
