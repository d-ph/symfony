<?php

/*
 * This file is part of the Symfony package.
 *
 * (c) Fabien Potencier <fabien@symfony.com>
 *
 * For the full copyright and license information, please view the LICENSE
 * file that was distributed with this source code.
 */

namespace Symfony\Component\Intl\NumberFormatter;

use Symfony\Component\Intl\Exception\NotImplementedException;
use Symfony\Component\Intl\Exception\MethodNotImplementedException;
use Symfony\Component\Intl\Exception\MethodArgumentNotImplementedException;
use Symfony\Component\Intl\Exception\MethodArgumentValueNotImplementedException;
use Symfony\Component\Intl\Globals\IntlGlobals;
use Symfony\Component\Intl\Intl;
use Symfony\Component\Intl\Locale\Locale;

/**
 * Replacement for PHP's native {@link \NumberFormatter} class.
 *
 * The only methods currently supported in this class are:
 *
 *  - {@link __construct}
 *  - {@link create}
 *  - {@link formatCurrency}
 *  - {@link format}
 *  - {@link getAttribute}
 *  - {@link getErrorCode}
 *  - {@link getErrorMessage}
 *  - {@link getLocale}
 *  - {@link parse}
 *  - {@link setAttribute}
 *
 * @author Eriksen Costa <eriksen.costa@infranology.com.br>
 * @author Bernhard Schussek <bschussek@gmail.com>
 */
class NumberFormatter
{
    /* Format style constants */
    const PATTERN_DECIMAL = 0;
    const DECIMAL = 1;
    const CURRENCY = 2;
    const PERCENT = 3;
    const SCIENTIFIC = 4;
    const SPELLOUT = 5;
    const ORDINAL = 6;
    const DURATION = 7;
    const PATTERN_RULEBASED = 9;
    const IGNORE = 0;
    const DEFAULT_STYLE = 1;

    /* Format type constants */
    const TYPE_DEFAULT = 0;
    const TYPE_INT32 = 1;
    const TYPE_INT64 = 2;
    const TYPE_DOUBLE = 3;
    const TYPE_CURRENCY = 4;

    /* Numeric attribute constants */
    const PARSE_INT_ONLY = 0;
    const GROUPING_USED = 1;
    const DECIMAL_ALWAYS_SHOWN = 2;
    const MAX_INTEGER_DIGITS = 3;
    const MIN_INTEGER_DIGITS = 4;
    const INTEGER_DIGITS = 5;
    const MAX_FRACTION_DIGITS = 6;
    const MIN_FRACTION_DIGITS = 7;
    const FRACTION_DIGITS = 8;
    const MULTIPLIER = 9;
    const GROUPING_SIZE = 10;
    const ROUNDING_MODE = 11;
    const ROUNDING_INCREMENT = 12;
    const FORMAT_WIDTH = 13;
    const PADDING_POSITION = 14;
    const SECONDARY_GROUPING_SIZE = 15;
    const SIGNIFICANT_DIGITS_USED = 16;
    const MIN_SIGNIFICANT_DIGITS = 17;
    const MAX_SIGNIFICANT_DIGITS = 18;
    const LENIENT_PARSE = 19;

    /* Text attribute constants */
    const POSITIVE_PREFIX = 0;
    const POSITIVE_SUFFIX = 1;
    const NEGATIVE_PREFIX = 2;
    const NEGATIVE_SUFFIX = 3;
    const PADDING_CHARACTER = 4;
    const CURRENCY_CODE = 5;
    const DEFAULT_RULESET = 6;
    const PUBLIC_RULESETS = 7;

    /* Format symbol constants */
    const DECIMAL_SEPARATOR_SYMBOL = 0;
    const GROUPING_SEPARATOR_SYMBOL = 1;
    const PATTERN_SEPARATOR_SYMBOL = 2;
    const PERCENT_SYMBOL = 3;
    const ZERO_DIGIT_SYMBOL = 4;
    const DIGIT_SYMBOL = 5;
    const MINUS_SIGN_SYMBOL = 6;
    const PLUS_SIGN_SYMBOL = 7;
    const CURRENCY_SYMBOL = 8;
    const INTL_CURRENCY_SYMBOL = 9;
    const MONETARY_SEPARATOR_SYMBOL = 10;
    const EXPONENTIAL_SYMBOL = 11;
    const PERMILL_SYMBOL = 12;
    const PAD_ESCAPE_SYMBOL = 13;
    const INFINITY_SYMBOL = 14;
    const NAN_SYMBOL = 15;
    const SIGNIFICANT_DIGIT_SYMBOL = 16;
    const MONETARY_GROUPING_SEPARATOR_SYMBOL = 17;

    /* Rounding mode values used by NumberFormatter::setAttribute() with NumberFormatter::ROUNDING_MODE attribute */
    const ROUND_CEILING = 0;
    const ROUND_FLOOR = 1;
    const ROUND_DOWN = 2;
    const ROUND_UP = 3;
    const ROUND_HALFEVEN = 4;
    const ROUND_HALFDOWN = 5;
    const ROUND_HALFUP = 6;

    /* Pad position values used by NumberFormatter::setAttribute() with NumberFormatter::PADDING_POSITION attribute */
    const PAD_BEFORE_PREFIX = 0;
    const PAD_AFTER_PREFIX = 1;
    const PAD_BEFORE_SUFFIX = 2;
    const PAD_AFTER_SUFFIX = 3;

    /**
     * The error code from the last operation.
     *
     * @var int
     */
    protected $errorCode = IntlGlobals::U_ZERO_ERROR;

    /**
     * The error message from the last operation.
     *
     * @var string
     */
    protected $errorMessage = 'U_ZERO_ERROR';

    /**
     * @var int
     */
    private $style;

    /**
     * Default values for the en locale.
     *
     * @var array
     */
    private $attributes = array(
        self::FRACTION_DIGITS => 0,
        self::GROUPING_USED => 1,
        self::ROUNDING_MODE => self::ROUND_HALFEVEN,
    );

    /**
     * Holds the initialized attributes code.
     *
     * @var array
     */
    private $initializedAttributes = array();

    /**
     * The supported styles to the constructor $styles argument.
     *
     * @var array
     */
    private static $supportedStyles = array(
        'CURRENCY' => self::CURRENCY,
        'DECIMAL' => self::DECIMAL,
    );

    /**
     * Supported attributes to the setAttribute() $attr argument.
     *
     * @var array
     */
    private static $supportedAttributes = array(
        'FRACTION_DIGITS' => self::FRACTION_DIGITS,
        'GROUPING_USED' => self::GROUPING_USED,
        'ROUNDING_MODE' => self::ROUNDING_MODE,
    );

    /**
     * The available rounding modes for setAttribute() usage with
     * NumberFormatter::ROUNDING_MODE. NumberFormatter::ROUND_DOWN
     * and NumberFormatter::ROUND_UP does not have a PHP only equivalent.
     *
     * @var array
     */
    private static $roundingModes = array(
        'ROUND_HALFEVEN' => self::ROUND_HALFEVEN,
        'ROUND_HALFDOWN' => self::ROUND_HALFDOWN,
        'ROUND_HALFUP' => self::ROUND_HALFUP,
        'ROUND_CEILING' => self::ROUND_CEILING,
        'ROUND_FLOOR' => self::ROUND_FLOOR,
        'ROUND_DOWN' => self::ROUND_DOWN,
        'ROUND_UP' => self::ROUND_UP,
    );

    /**
     * The mapping between NumberFormatter rounding modes to the available
     * modes in PHP's round() function.
     *
     * @see http://www.php.net/manual/en/function.round.php
     *
     * @var array
     */
    private static $phpRoundingMap = array(
        self::ROUND_HALFDOWN => \PHP_ROUND_HALF_DOWN,
        self::ROUND_HALFEVEN => \PHP_ROUND_HALF_EVEN,
        self::ROUND_HALFUP => \PHP_ROUND_HALF_UP,
    );

    /**
     * The list of supported rounding modes which aren't available modes in
     * PHP's round() function, but there's an equivalent. Keys are rounding
     * modes, values does not matter.
     *
     * @var array
     */
    private static $customRoundingList = array(
        self::ROUND_CEILING => true,
        self::ROUND_FLOOR => true,
        self::ROUND_DOWN => true,
        self::ROUND_UP => true,
    );

    /**
     * The maximum values of the integer type in 32 bit platforms.
     *
     * @var array
     */
    private static $int32Range = array(
        'positive' => 2147483647,
        'negative' => -2147483648,
    );

    /**
     * The maximum values of the integer type in 64 bit platforms.
     *
     * @var array
     */
    private static $int64Range = array(
        'positive' => 9223372036854775807,
        'negative' => -9223372036854775808,
    );

    private static $enSymbols = array(
        self::DECIMAL => array('.', ',', ';', '%', '0', '#', '-', '+', '¤', '¤¤', '.', 'E', '‰', '*', '∞', 'NaN', '@', ','),
        self::CURRENCY => array('.', ',', ';', '%', '0', '#', '-', '+', '¤', '¤¤', '.', 'E', '‰', '*', '∞', 'NaN', '@', ','),
    );

    private static $enTextAttributes = array(
        self::DECIMAL => array('', '', '-', '', '*', '', ''),
        self::CURRENCY => array('¤', '', '(¤', ')', '*', ''),
    );

    /**
     * Constructor.
     *
     * @param string $locale  The locale code. The only currently supported locale is "en" (or null using the default locale, i.e. "en").
     * @param int    $style   Style of the formatting, one of the format style constants.
     *                        The only supported styles are NumberFormatter::DECIMAL
     *                        and NumberFormatter::CURRENCY.
     * @param string $pattern Not supported. A pattern string in case $style is NumberFormat::PATTERN_DECIMAL or
     *                        NumberFormat::PATTERN_RULEBASED. It must conform to  the syntax
     *                        described in the ICU DecimalFormat or ICU RuleBasedNumberFormat documentation
     *
     * @see http://www.php.net/manual/en/numberformatter.create.php
     * @see http://www.icu-project.org/apiref/icu4c/classDecimalFormat.html#_details
     * @see http://www.icu-project.org/apiref/icu4c/classRuleBasedNumberFormat.html#_details
     *
     * @throws MethodArgumentValueNotImplementedException When $locale different than "en" or null is passed
     * @throws MethodArgumentValueNotImplementedException When the $style is not supported
     * @throws MethodArgumentNotImplementedException      When the pattern value is different than null
     */
    public function __construct($locale = 'en', $style = null, $pattern = null)
    {
        if ('en' !== $locale && null !== $locale) {
            throw new MethodArgumentValueNotImplementedException(__METHOD__, 'locale', $locale, 'Only the locale "en" is supported');
        }

        if (!in_array($style, self::$supportedStyles)) {
            $message = sprintf('The available styles are: %s.', implode(', ', array_keys(self::$supportedStyles)));
            throw new MethodArgumentValueNotImplementedException(__METHOD__, 'style', $style, $message);
        }

        if (null !== $pattern) {
            throw new MethodArgumentNotImplementedException(__METHOD__, 'pattern');
        }

        $this->style = $style;
    }

    /**
     * Static constructor.
     *
     * @param string $locale  The locale code. The only supported locale is "en" (or null using the default locale, i.e. "en").
     * @param int    $style   Style of the formatting, one of the format style constants.
     *                        The only currently supported styles are NumberFormatter::DECIMAL
     *                        and NumberFormatter::CURRENCY.
     * @param string $pattern Not supported. A pattern string in case $style is NumberFormat::PATTERN_DECIMAL or
     *                        NumberFormat::PATTERN_RULEBASED. It must conform to  the syntax
     *                        described in the ICU DecimalFormat or ICU RuleBasedNumberFormat documentation
     *
     * @return NumberFormatter
     *
     * @see http://www.php.net/manual/en/numberformatter.create.php
     * @see http://www.icu-project.org/apiref/icu4c/classDecimalFormat.html#_details
     * @see http://www.icu-project.org/apiref/icu4c/classRuleBasedNumberFormat.html#_details
     *
     * @throws MethodArgumentValueNotImplementedException When $locale different than "en" or null is passed
     * @throws MethodArgumentValueNotImplementedException When the $style is not supported
     * @throws MethodArgumentNotImplementedException      When the pattern value is different than null
     */
    public static function create($locale = 'en', $style = null, $pattern = null)
    {
        return new self($locale, $style, $pattern);
    }

    /**
     * Format a currency value.
     *
     * @param float  $value    The numeric currency value
     * @param string $currency The 3-letter ISO 4217 currency code indicating the currency to use
     *
     * @return string The formatted currency value
     *
     * @see http://www.php.net/manual/en/numberformatter.formatcurrency.php
     * @see http://www.iso.org/iso/support/faqs/faqs_widely_used_standards/widely_used_standards_other/currency_codes/currency_codes_list-1.htm
     */
    public function formatCurrency($value, $currency)
    {
        if ($this->style == self::DECIMAL) {
            return $this->format($value);
        }

        $symbol = Intl::getCurrencyBundle()->getCurrencySymbol($currency, 'en');
        $fractionDigits = Intl::getCurrencyBundle()->getFractionDigits($currency);

        $value = $this->roundCurrency($value, $currency);

        $negative = false;
        if (0 > $value) {
            $negative = true;
            $value *= -1;
        }

        $value = $this->formatNumber($value, $fractionDigits);

        $ret = $symbol.$value;

        return $negative ? '('.$ret.')' : $ret;
    }

    /**
     * Format a number.
     *
     * @param number $value The value to format
     * @param int    $type  Type of the formatting, one of the format type constants.
     *                      Only type NumberFormatter::TYPE_DEFAULT is currently supported.
     *
     * @return bool|string The formatted value or false on error
     *
     * @see http://www.php.net/manual/en/numberformatter.format.php
     *
     * @throws NotImplementedException                    If the method is called with the class $style 'CURRENCY'
     * @throws MethodArgumentValueNotImplementedException If the $type is different than TYPE_DEFAULT
     */
    public function format($value, $type = self::TYPE_DEFAULT)
    {
        // The original NumberFormatter does not support this format type
        if ($type == self::TYPE_CURRENCY) {
            trigger_error(__METHOD__.'(): Unsupported format type '.$type, \E_USER_WARNING);

            return false;
        }

        if ($this->style == self::CURRENCY) {
            throw new NotImplementedException(sprintf(
                '%s() method does not support the formatting of currencies (instance with CURRENCY style). %s',
                __METHOD__, NotImplementedException::INTL_INSTALL_MESSAGE
            ));
        }

        // Only the default type is supported.
        if ($type != self::TYPE_DEFAULT) {
            throw new MethodArgumentValueNotImplementedException(__METHOD__, 'type', $type, 'Only TYPE_DEFAULT is supported');
        }

        $fractionDigits = $this->getAttribute(self::FRACTION_DIGITS);

        $value = $this->round($value, $fractionDigits);
        $value = $this->formatNumber($value, $fractionDigits);

        // behave like the intl extension
        $this->resetError();

        return $value;
    }

    /**
     * Returns an attribute value.
     *
     * @param int $attr An attribute specifier, one of the numeric attribute constants
     *
     * @return bool|int The attribute value on success or false on error
     *
     * @see http://www.php.net/manual/en/numberformatter.getattribute.php
     */
    public function getAttribute($attr)
    {
        return isset($this->attributes[$attr]) ? $this->attributes[$attr] : null;
    }

    /**
     * Returns formatter's last error code. Always returns the U_ZERO_ERROR class constant value.
     *
     * @return int The error code from last formatter call
     *
     * @see http://www.php.net/manual/en/numberformatter.geterrorcode.php
     */
    public function getErrorCode()
    {
        return $this->errorCode;
    }

    /**
     * Returns formatter's last error message. Always returns the U_ZERO_ERROR_MESSAGE class constant value.
     *
     * @return string The error message from last formatter call
     *
     * @see http://www.php.net/manual/en/numberformatter.geterrormessage.php
     */
    public function getErrorMessage()
    {
        return $this->errorMessage;
    }

    /**
     * Returns the formatter's locale.
     *
     * The parameter $type is currently ignored.
     *
     * @param int $type Not supported. The locale name type to return (Locale::VALID_LOCALE or Locale::ACTUAL_LOCALE)
     *
     * @return string The locale used to create the formatter. Currently always
     *                returns "en".
     *
     * @see http://www.php.net/manual/en/numberformatter.getlocale.php
     */
    public function getLocale($type = Locale::ACTUAL_LOCALE)
    {
        return 'en';
    }

    /**
     * Not supported. Returns the formatter's pattern.
     *
     * @return bool|string The pattern string used by the formatter or false on error
     *
     * @see http://www.php.net/manual/en/numberformatter.getpattern.php
     *
     * @throws MethodNotImplementedException
     */
    public function getPattern()
    {
        throw new MethodNotImplementedException(__METHOD__);
    }

    /**
     * Not supported. Returns a formatter symbol value.
     *
     * @param int $attr A symbol specifier, one of the format symbol constants
     *
     * @return bool|string The symbol value or false on error
     *
     * @see http://www.php.net/manual/en/numberformatter.getsymbol.php
     */
    public function getSymbol($attr)
    {
        return array_key_exists($this->style, self::$enSymbols) && array_key_exists($attr, self::$enSymbols[$this->style]) ? self::$enSymbols[$this->style][$attr] : false;
    }

    /**
     * Not supported. Returns a formatter text attribute value.
     *
     * @param int $attr An attribute specifier, one of the text attribute constants
     *
     * @return bool|string The attribute value or false on error
     *
     * @see http://www.php.net/manual/en/numberformatter.gettextattribute.php
     */
    public function getTextAttribute($attr)
    {
        return array_key_exists($this->style, self::$enTextAttributes) && array_key_exists($attr, self::$enTextAttributes[$this->style]) ? self::$enTextAttributes[$this->style][$attr] : false;
    }

    /**
     * Not supported. Parse a currency number.
     *
     * @param string $value    The value to parse
     * @param string $currency Parameter to receive the currency name (reference)
     * @param int    $position Offset to begin the parsing on return this value will hold the offset at which the parsing ended
     *
     * @return bool|string The parsed numeric value of false on error
     *
     * @see http://www.php.net/manual/en/numberformatter.parsecurrency.php
     *
     * @throws MethodNotImplementedException
     */
    public function parseCurrency($value, &$currency, &$position = null)
    {
        throw new MethodNotImplementedException(__METHOD__);
    }

    /**
     * Parse a number.
     *
     * @param string $value    The value to parse
     * @param int    $type     Type of the formatting, one of the format type constants. NumberFormatter::TYPE_DOUBLE by default
     * @param int    $position Offset to begin the parsing on return this value will hold the offset at which the parsing ended
     *
     * @return bool|string The parsed value of false on error
     *
     * @see http://www.php.net/manual/en/numberformatter.parse.php
     */
    public function parse($value, $type = self::TYPE_DOUBLE, &$position = 0)
    {
        if ($type == self::TYPE_DEFAULT || $type == self::TYPE_CURRENCY) {
            trigger_error(__METHOD__.'(): Unsupported format type '.$type, \E_USER_WARNING);

            return false;
        }

        $groupSep = $this->getAttribute(self::GROUPING_USED) ? ',' : '';

        // Any string before the numeric value causes error in the parsing
        if (preg_match("/^-?(?:\.\d++|([\d{$groupSep}]++)(?:\.\d++)?)/", $value, $matches)) {
            $value = $matches[0];
            $position = strlen($value);
            if ($error = $groupSep && isset($matches[1]) && !preg_match('/^\d{1,3}+(?:(?:,\d{3})++|\d*+)$/', $matches[1])) {
                $position -= strlen(preg_replace('/^\d{1,3}+(?:(?:,\d++)++|\d*+)/', '', $matches[1]));
            }
        } else {
            $error = 1;
            $position = 0;
        }

        if ($error) {
            IntlGlobals::setError(IntlGlobals::U_PARSE_ERROR, 'Number parsing failed');
            $this->errorCode = IntlGlobals::getErrorCode();
            $this->errorMessage = IntlGlobals::getErrorMessage();

            return false;
        }

        $value = str_replace(',', '', $value);
        $value = $this->convertValueDataType($value, $type);

        // behave like the intl extension
        $this->resetError();

        return $value;
    }

    /**
     * Set an attribute.
     *
     * @param int $attr  An attribute specifier, one of the numeric attribute constants.
     *                   The only currently supported attributes are NumberFormatter::FRACTION_DIGITS,
     *                   NumberFormatter::GROUPING_USED and NumberFormatter::ROUNDING_MODE.
     * @param int $value The attribute value.
     *
     * @return bool true on success or false on failure
     *
     * @see http://www.php.net/manual/en/numberformatter.setattribute.php
     *
     * @throws MethodArgumentValueNotImplementedException When the $attr is not supported
     * @throws MethodArgumentValueNotImplementedException When the $value is not supported
     */
    public function setAttribute($attr, $value)
    {
        if (!in_array($attr, self::$supportedAttributes)) {
            $message = sprintf(
                'The available attributes are: %s',
                implode(', ', array_keys(self::$supportedAttributes))
            );

            throw new MethodArgumentValueNotImplementedException(__METHOD__, 'attr', $value, $message);
        }

        if (self::$supportedAttributes['ROUNDING_MODE'] == $attr && $this->isInvalidRoundingMode($value)) {
            $message = sprintf(
                'The supported values for ROUNDING_MODE are: %s',
                implode(', ', array_keys(self::$roundingModes))
            );

            throw new MethodArgumentValueNotImplementedException(__METHOD__, 'attr', $value, $message);
        }

        if (self::$supportedAttributes['GROUPING_USED'] == $attr) {
            $value = $this->normalizeGroupingUsedValue($value);
        }

        if (self::$supportedAttributes['FRACTION_DIGITS'] == $attr) {
            $value = $this->normalizeFractionDigitsValue($value);
        }

        $this->attributes[$attr] = $value;
        $this->initializedAttributes[$attr] = true;

        return true;
    }

    /**
     * Not supported. Set the formatter's pattern.
     *
     * @param string $pattern A pattern string in conformance with the ICU DecimalFormat documentation
     *
     * @return bool true on success or false on failure
     *
     * @see http://www.php.net/manual/en/numberformatter.setpattern.php
     * @see http://www.icu-project.org/apiref/icu4c/classDecimalFormat.html#_details
     *
     * @throws MethodNotImplementedException
     */
    public function setPattern($pattern)
    {
        throw new MethodNotImplementedException(__METHOD__);
    }

    /**
     * Not supported. Set the formatter's symbol.
     *
     * @param int    $attr  A symbol specifier, one of the format symbol constants
     * @param string $value The value for the symbol
     *
     * @return bool true on success or false on failure
     *
     * @see http://www.php.net/manual/en/numberformatter.setsymbol.php
     *
     * @throws MethodNotImplementedException
     */
    public function setSymbol($attr, $value)
    {
        throw new MethodNotImplementedException(__METHOD__);
    }

    /**
     * Not supported. Set a text attribute.
     *
     * @param int $attr  An attribute specifier, one of the text attribute constants
     * @param int $value The attribute value
     *
     * @return bool true on success or false on failure
     *
     * @see http://www.php.net/manual/en/numberformatter.settextattribute.php
     *
     * @throws MethodNotImplementedException
     */
    public function setTextAttribute($attr, $value)
    {
        throw new MethodNotImplementedException(__METHOD__);
    }

    /**
     * Set the error to the default U_ZERO_ERROR.
     */
    protected function resetError()
    {
        IntlGlobals::setError(IntlGlobals::U_ZERO_ERROR);
        $this->errorCode = IntlGlobals::getErrorCode();
        $this->errorMessage = IntlGlobals::getErrorMessage();
    }

    /**
     * Rounds a currency value, applying increment rounding if applicable.
     *
     * When a currency have a rounding increment, an extra round is made after the first one. The rounding factor is
     * determined in the ICU data and is explained as of:
     *
     * "the rounding increment is given in units of 10^(-fraction_digits)"
     *
     * The only actual rounding data as of this writing, is CHF.
     *
     * @param float  $value    The numeric currency value
     * @param string $currency The 3-letter ISO 4217 currency code indicating the currency to use
     *
     * @return string The rounded numeric currency value
     *
     * @see http://en.wikipedia.org/wiki/Swedish_rounding
     * @see http://www.docjar.com/html/api/com/ibm/icu/util/Currency.java.html#1007
     */
    private function roundCurrency($value, $currency)
    {
        $fractionDigits = Intl::getCurrencyBundle()->getFractionDigits($currency);
        $roundingIncrement = Intl::getCurrencyBundle()->getRoundingIncrement($currency);

        // Round with the formatter rounding mode
        $value = $this->round($value, $fractionDigits);

        // Swiss rounding
        if (0 < $roundingIncrement && 0 < $fractionDigits) {
            $roundingFactor = $roundingIncrement / pow(10, $fractionDigits);
            $value = round($value / $roundingFactor) * $roundingFactor;
        }

        return $value;
    }

    /**
     * Rounds a value.
     *
     * @param int|float $value     The value to round
     * @param int       $precision The number of decimal digits to round to
     *
     * @return int|float The rounded value
     */
    private function round($value, $precision)
    {
        $precision = $this->getUninitializedPrecision($value, $precision);

        $roundingModeAttribute = $this->getAttribute(self::ROUNDING_MODE);
        if (isset(self::$phpRoundingMap[$roundingModeAttribute])) {
            $value = round($value, $precision, self::$phpRoundingMap[$roundingModeAttribute]);
        } elseif (isset(self::$customRoundingList[$roundingModeAttribute])) {
            $roundingCoef = pow(10, $precision);
            $value *= $roundingCoef;

            switch ($roundingModeAttribute) {
                case self::ROUND_CEILING:
                    $value = ceil($value);
                    break;
                case self::ROUND_FLOOR:
                    $value = floor($value);
                    break;
                case self::ROUND_UP:
                    $value = $value > 0 ? ceil($value) : floor($value);
                    break;
                case self::ROUND_DOWN:
                    $value = $value > 0 ? floor($value) : ceil($value);
                    break;
            }

            $value /= $roundingCoef;
        }

        return $value;
    }

    /**
     * Formats a number.
     *
     * @param int|float $value     The numeric value to format
     * @param int       $precision The number of decimal digits to use
     *
     * @return string The formatted number
     */
    private function formatNumber($value, $precision)
    {
        $precision = $this->getUninitializedPrecision($value, $precision);

        return number_format($value, $precision, '.', $this->getAttribute(self::GROUPING_USED) ? ',' : '');
    }

    /**
     * Returns the precision value if the DECIMAL style is being used and the FRACTION_DIGITS attribute is uninitialized.
     *
     * @param int|float $value     The value to get the precision from if the FRACTION_DIGITS attribute is uninitialized
     * @param int       $precision The precision value to returns if the FRACTION_DIGITS attribute is initialized
     *
     * @return int The precision value
     */
    private function getUninitializedPrecision($value, $precision)
    {
        if ($this->style == self::CURRENCY) {
            return $precision;
        }

        if (!$this->isInitializedAttribute(self::FRACTION_DIGITS)) {
            preg_match('/.*\.(.*)/', (string) $value, $digits);
            if (isset($digits[1])) {
                $precision = strlen($digits[1]);
            }
        }

        return $precision;
    }

    /**
     * Check if the attribute is initialized (value set by client code).
     *
     * @param string $attr The attribute name
     *
     * @return bool true if the value was set by client, false otherwise
     */
    private function isInitializedAttribute($attr)
    {
        return isset($this->initializedAttributes[$attr]);
    }

    /**
     * Returns the numeric value using the $type to convert to the right data type.
     *
     * @param mixed $value The value to be converted
     * @param int   $type  The type to convert. Can be TYPE_DOUBLE (float) or TYPE_INT32 (int)
     *
     * @return int|float|false The converted value
     */
    private function convertValueDataType($value, $type)
    {
        if ($type == self::TYPE_DOUBLE) {
            $value = (float) $value;
        } elseif ($type == self::TYPE_INT32) {
            $value = $this->getInt32Value($value);
        } elseif ($type == self::TYPE_INT64) {
            $value = $this->getInt64Value($value);
        }

        return $value;
    }

    /**
     * Convert the value data type to int or returns false if the value is out of the integer value range.
     *
     * @param mixed $value The value to be converted
     *
     * @return int|false The converted value
     */
    private function getInt32Value($value)
    {
        if ($value > self::$int32Range['positive'] || $value < self::$int32Range['negative']) {
            return false;
        }

        return (int) $value;
    }

    /**
     * Convert the value data type to int or returns false if the value is out of the integer value range.
     *
     * @param mixed $value The value to be converted
     *
<<<<<<< HEAD
     * @return int|false The converted value
=======
     * @return int|float|false The converted value
     *
     * @see https://bugs.php.net/bug.php?id=59597 Bug #59597
>>>>>>> 22b17b2c
     */
    private function getInt64Value($value)
    {
        if ($value > self::$int64Range['positive'] || $value < self::$int64Range['negative']) {
            return false;
        }

        return (int) $value;
    }

    /**
     * Check if the rounding mode is invalid.
     *
     * @param int $value The rounding mode value to check
     *
     * @return bool true if the rounding mode is invalid, false otherwise
     */
    private function isInvalidRoundingMode($value)
    {
        if (in_array($value, self::$roundingModes, true)) {
            return false;
        }

        return true;
    }

    /**
     * Returns the normalized value for the GROUPING_USED attribute. Any value that can be converted to int will be
     * cast to Boolean and then to int again. This way, negative values are converted to 1 and string values to 0.
     *
     * @param mixed $value The value to be normalized
     *
     * @return int The normalized value for the attribute (0 or 1)
     */
    private function normalizeGroupingUsedValue($value)
    {
        return (int) (bool) (int) $value;
    }

    /**
     * Returns the normalized value for the FRACTION_DIGITS attribute. The value is converted to int and if negative,
     * the returned value will be 0.
     *
     * @param mixed $value The value to be normalized
     *
     * @return int The normalized value for the attribute
     */
    private function normalizeFractionDigitsValue($value)
    {
        $value = (int) $value;

        return (0 > $value) ? 0 : $value;
    }
}<|MERGE_RESOLUTION|>--- conflicted
+++ resolved
@@ -847,13 +847,9 @@
      *
      * @param mixed $value The value to be converted
      *
-<<<<<<< HEAD
-     * @return int|false The converted value
-=======
      * @return int|float|false The converted value
      *
      * @see https://bugs.php.net/bug.php?id=59597 Bug #59597
->>>>>>> 22b17b2c
      */
     private function getInt64Value($value)
     {
