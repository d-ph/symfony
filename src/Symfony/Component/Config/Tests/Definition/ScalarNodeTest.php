--- conflicted
+++ resolved
@@ -58,7 +58,6 @@
         );
     }
 
-<<<<<<< HEAD
     public function testNormalizeThrowsExceptionWithoutHint()
     {
         $node = new ScalarNode('test');
@@ -76,7 +75,8 @@
         $this->setExpectedException('Symfony\Component\Config\Definition\Exception\InvalidTypeException', "Invalid type for path \"test\". Expected scalar, but got array.\nHint: \"the test value\"");
 
         $node->normalize(array());
-=======
+    }
+
     /**
      * @dataProvider getValidNonEmptyValues
      *
@@ -122,6 +122,5 @@
             array(null),
             array(''),
         );
->>>>>>> 1270e725
     }
 }