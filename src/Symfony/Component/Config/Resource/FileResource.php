--- conflicted
+++ resolved
@@ -54,11 +54,7 @@
     }
 
     /**
-<<<<<<< HEAD
-     * @return string The canonicalized, absolute path to the resource.
-=======
-     * @return string|false The canonicalized, absolute path to the resource or false if the resource does not exist
->>>>>>> 8db8f90e
+     * @return string The canonicalized, absolute path to the resource
      */
     public function getResource()
     {
