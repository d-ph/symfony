{
    "name": "symfony/templating",
    "type": "library",
    "description": "Symfony Templating Component",
    "keywords": [],
    "homepage": "https://symfony.com",
    "license": "MIT",
    "authors": [
        {
            "name": "Fabien Potencier",
            "email": "fabien@symfony.com"
        },
        {
            "name": "Symfony Community",
            "homepage": "https://symfony.com/contributors"
        }
    ],
    "require": {
        "php": ">=5.5.9"
    },
    "require-dev": {
<<<<<<< HEAD
        "symfony/phpunit-bridge": "~2.8|~3.0",
=======
>>>>>>> c8475c93
        "psr/log": "~1.0"
    },
    "suggest": {
        "psr/log": "For using debug logging in loaders"
    },
    "autoload": {
        "psr-4": { "Symfony\\Component\\Templating\\": "" }
    },
    "minimum-stability": "dev",
    "extra": {
        "branch-alias": {
            "dev-master": "3.0-dev"
        }
    }
}<|MERGE_RESOLUTION|>--- conflicted
+++ resolved
@@ -19,10 +19,6 @@
         "php": ">=5.5.9"
     },
     "require-dev": {
-<<<<<<< HEAD
-        "symfony/phpunit-bridge": "~2.8|~3.0",
-=======
->>>>>>> c8475c93
         "psr/log": "~1.0"
     },
     "suggest": {
