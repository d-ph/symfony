<?php

/*
 * This file is part of the Symfony package.
 *
 * (c) Fabien Potencier <fabien@symfony.com>
 *
 * For the full copyright and license information, please view the LICENSE
 * file that was distributed with this source code.
 */

namespace Symfony\Component\CssSelector\Tests;

use PHPUnit\Framework\TestCase;
use Symfony\Component\CssSelector\CssSelector;

<<<<<<< HEAD
/**
 * @group legacy
 */
class CssSelectorTest extends \PHPUnit_Framework_TestCase
=======
class CssSelectorTest extends TestCase
>>>>>>> c9684ad3
{
    public function testCssToXPath()
    {
        $this->assertEquals('descendant-or-self::*', CssSelector::toXPath(''));
        $this->assertEquals('descendant-or-self::h1', CssSelector::toXPath('h1'));
        $this->assertEquals("descendant-or-self::h1[@id = 'foo']", CssSelector::toXPath('h1#foo'));
        $this->assertEquals("descendant-or-self::h1[@class and contains(concat(' ', normalize-space(@class), ' '), ' foo ')]", CssSelector::toXPath('h1.foo'));
        $this->assertEquals('descendant-or-self::foo:h1', CssSelector::toXPath('foo|h1'));
    }

    /** @dataProvider getCssToXPathWithoutPrefixTestData */
    public function testCssToXPathWithoutPrefix($css, $xpath)
    {
        $this->assertEquals($xpath, CssSelector::toXPath($css, ''), '->parse() parses an input string and returns a node');
    }

    public function testParseExceptions()
    {
        try {
            CssSelector::toXPath('h1:');
            $this->fail('->parse() throws an Exception if the css selector is not valid');
        } catch (\Exception $e) {
            $this->assertInstanceOf('\Symfony\Component\CssSelector\Exception\ParseException', $e, '->parse() throws an Exception if the css selector is not valid');
            $this->assertEquals('Expected identifier, but <eof at 3> found.', $e->getMessage(), '->parse() throws an Exception if the css selector is not valid');
        }
    }

    public function getCssToXPathWithoutPrefixTestData()
    {
        return array(
            array('h1', 'h1'),
            array('foo|h1', 'foo:h1'),
            array('h1, h2, h3', 'h1 | h2 | h3'),
            array('h1:nth-child(3n+1)', "*/*[name() = 'h1' and (position() - 1 >= 0 and (position() - 1) mod 3 = 0)]"),
            array('h1 > p', 'h1/p'),
            array('h1#foo', "h1[@id = 'foo']"),
            array('h1.foo', "h1[@class and contains(concat(' ', normalize-space(@class), ' '), ' foo ')]"),
            array('h1[class*="foo bar"]', "h1[@class and contains(@class, 'foo bar')]"),
            array('h1[foo|class*="foo bar"]', "h1[@foo:class and contains(@foo:class, 'foo bar')]"),
            array('h1[class]', 'h1[@class]'),
            array('h1 .foo', "h1/descendant-or-self::*/*[@class and contains(concat(' ', normalize-space(@class), ' '), ' foo ')]"),
            array('h1 #foo', "h1/descendant-or-self::*/*[@id = 'foo']"),
            array('h1 [class*=foo]', "h1/descendant-or-self::*/*[@class and contains(@class, 'foo')]"),
            array('div>.foo', "div/*[@class and contains(concat(' ', normalize-space(@class), ' '), ' foo ')]"),
            array('div > .foo', "div/*[@class and contains(concat(' ', normalize-space(@class), ' '), ' foo ')]"),
        );
    }
}<|MERGE_RESOLUTION|>--- conflicted
+++ resolved
@@ -14,14 +14,10 @@
 use PHPUnit\Framework\TestCase;
 use Symfony\Component\CssSelector\CssSelector;
 
-<<<<<<< HEAD
 /**
  * @group legacy
  */
-class CssSelectorTest extends \PHPUnit_Framework_TestCase
-=======
 class CssSelectorTest extends TestCase
->>>>>>> c9684ad3
 {
     public function testCssToXPath()
     {
