<?php

/*
 * This file is part of the Symfony package.
 *
 * (c) Fabien Potencier <fabien@symfony.com>
 *
 * For the full copyright and license information, please view the LICENSE
 * file that was distributed with this source code.
 */

namespace Symfony\Component\Console\Style;

use Symfony\Component\Console\Application;
use Symfony\Component\Console\Exception\RuntimeException;
use Symfony\Component\Console\Formatter\OutputFormatter;
use Symfony\Component\Console\Helper\Helper;
use Symfony\Component\Console\Helper\ProgressBar;
use Symfony\Component\Console\Helper\SymfonyQuestionHelper;
use Symfony\Component\Console\Helper\Table;
use Symfony\Component\Console\Input\InputInterface;
use Symfony\Component\Console\Output\BufferedOutput;
use Symfony\Component\Console\Output\OutputInterface;
use Symfony\Component\Console\Question\ChoiceQuestion;
use Symfony\Component\Console\Question\ConfirmationQuestion;
use Symfony\Component\Console\Question\Question;

/**
 * Output decorator helpers for the Symfony Style Guide.
 *
 * @author Kevin Bond <kevinbond@gmail.com>
 */
class SymfonyStyle extends OutputStyle
{
    const MAX_LINE_LENGTH = 120;

    private $input;
    private $questionHelper;
    private $progressBar;
    private $lineLength;
    private $bufferedOutput;

    /**
     * @param InputInterface  $input
     * @param OutputInterface $output
     */
    public function __construct(InputInterface $input, OutputInterface $output)
    {
        $this->input = $input;
        $this->bufferedOutput = new BufferedOutput($output->getVerbosity(), false, clone $output->getFormatter());
        // Windows cmd wraps lines as soon as the terminal width is reached, whether there are following chars or not.
        $this->lineLength = min($this->getTerminalWidth() - (int) (DIRECTORY_SEPARATOR === '\\'), self::MAX_LINE_LENGTH);

        parent::__construct($output);
    }

    /**
     * Formats a message as a block of text.
     *
     * @param string|array $messages The message to write in the block
     * @param string|null  $type     The block type (added in [] on first line)
     * @param string|null  $style    The style to apply to the whole block
     * @param string       $prefix   The prefix for the block
     * @param bool         $padding  Whether to add vertical padding
     */
    public function block($messages, $type = null, $style = null, $prefix = ' ', $padding = false)
    {
        $messages = is_array($messages) ? array_values($messages) : array($messages);

        $this->autoPrependBlock();
        $this->writeln($this->createBlock($messages, $type, $style, $prefix, $padding, true));
        $this->newLine();
    }

    /**
     * {@inheritdoc}
     */
    public function title($message)
    {
        $this->autoPrependBlock();
        $this->writeln(array(
<<<<<<< HEAD
            sprintf('<comment>%s</>', $message),
            sprintf('<comment>%s</>', str_repeat('=', Helper::strlenWithoutDecoration($this->getFormatter(), $message))),
=======
            sprintf('<comment>%s</>', OutputFormatter::escapeTrailingBackslash($message)),
            sprintf('<comment>%s</>', str_repeat('=', strlen($message))),
>>>>>>> 9f185858
        ));
        $this->newLine();
    }

    /**
     * {@inheritdoc}
     */
    public function section($message)
    {
        $this->autoPrependBlock();
        $this->writeln(array(
<<<<<<< HEAD
            sprintf('<comment>%s</>', $message),
            sprintf('<comment>%s</>', str_repeat('-', Helper::strlenWithoutDecoration($this->getFormatter(), $message))),
=======
            sprintf('<comment>%s</>', OutputFormatter::escapeTrailingBackslash($message)),
            sprintf('<comment>%s</>', str_repeat('-', strlen($message))),
>>>>>>> 9f185858
        ));
        $this->newLine();
    }

    /**
     * {@inheritdoc}
     */
    public function listing(array $elements)
    {
        $this->autoPrependText();
        $elements = array_map(function ($element) {
            return sprintf(' * %s', $element);
        }, $elements);

        $this->writeln($elements);
        $this->newLine();
    }

    /**
     * {@inheritdoc}
     */
    public function text($message)
    {
        $this->autoPrependText();

        $messages = is_array($message) ? array_values($message) : array($message);
        foreach ($messages as $message) {
            $this->writeln(sprintf(' %s', $message));
        }
    }

    /**
     * Formats a command comment.
     *
     * @param string|array $message
     */
    public function comment($message)
    {
        $messages = is_array($message) ? array_values($message) : array($message);

        $this->autoPrependBlock();
        $this->writeln($this->createBlock($messages, null, null, '<fg=default;bg=default> // </>'));
        $this->newLine();
    }

    /**
     * {@inheritdoc}
     */
    public function success($message)
    {
        $this->block($message, 'OK', 'fg=black;bg=green', ' ', true);
    }

    /**
     * {@inheritdoc}
     */
    public function error($message)
    {
        $this->block($message, 'ERROR', 'fg=white;bg=red', ' ', true);
    }

    /**
     * {@inheritdoc}
     */
    public function warning($message)
    {
        $this->block($message, 'WARNING', 'fg=white;bg=red', ' ', true);
    }

    /**
     * {@inheritdoc}
     */
    public function note($message)
    {
        $this->block($message, 'NOTE', 'fg=yellow', ' ! ');
    }

    /**
     * {@inheritdoc}
     */
    public function caution($message)
    {
        $this->block($message, 'CAUTION', 'fg=white;bg=red', ' ! ', true);
    }

    /**
     * {@inheritdoc}
     */
    public function table(array $headers, array $rows)
    {
        $style = clone Table::getStyleDefinition('symfony-style-guide');
        $style->setCellHeaderFormat('<info>%s</info>');

        $table = new Table($this);
        $table->setHeaders($headers);
        $table->setRows($rows);
        $table->setStyle($style);

        $table->render();
        $this->newLine();
    }

    /**
     * {@inheritdoc}
     */
    public function ask($question, $default = null, $validator = null)
    {
        $question = new Question($question, $default);
        $question->setValidator($validator);

        return $this->askQuestion($question);
    }

    /**
     * {@inheritdoc}
     */
    public function askHidden($question, $validator = null)
    {
        $question = new Question($question);

        $question->setHidden(true);
        $question->setValidator($validator);

        return $this->askQuestion($question);
    }

    /**
     * {@inheritdoc}
     */
    public function confirm($question, $default = true)
    {
        return $this->askQuestion(new ConfirmationQuestion($question, $default));
    }

    /**
     * {@inheritdoc}
     */
    public function choice($question, array $choices, $default = null)
    {
        if (null !== $default) {
            $values = array_flip($choices);
            $default = $values[$default];
        }

        return $this->askQuestion(new ChoiceQuestion($question, $choices, $default));
    }

    /**
     * {@inheritdoc}
     */
    public function progressStart($max = 0)
    {
        $this->progressBar = $this->createProgressBar($max);
        $this->progressBar->start();
    }

    /**
     * {@inheritdoc}
     */
    public function progressAdvance($step = 1)
    {
        $this->getProgressBar()->advance($step);
    }

    /**
     * {@inheritdoc}
     */
    public function progressFinish()
    {
        $this->getProgressBar()->finish();
        $this->newLine(2);
        $this->progressBar = null;
    }

    /**
     * {@inheritdoc}
     */
    public function createProgressBar($max = 0)
    {
        $progressBar = parent::createProgressBar($max);

        if ('\\' !== DIRECTORY_SEPARATOR) {
            $progressBar->setEmptyBarCharacter('░'); // light shade character \u2591
            $progressBar->setProgressCharacter('');
            $progressBar->setBarCharacter('▓'); // dark shade character \u2593
        }

        return $progressBar;
    }

    /**
     * @param Question $question
     *
     * @return string
     */
    public function askQuestion(Question $question)
    {
        if ($this->input->isInteractive()) {
            $this->autoPrependBlock();
        }

        if (!$this->questionHelper) {
            $this->questionHelper = new SymfonyQuestionHelper();
        }

        $answer = $this->questionHelper->ask($this->input, $this, $question);

        if ($this->input->isInteractive()) {
            $this->newLine();
            $this->bufferedOutput->write("\n");
        }

        return $answer;
    }

    /**
     * {@inheritdoc}
     */
    public function writeln($messages, $type = self::OUTPUT_NORMAL)
    {
        parent::writeln($messages, $type);
        $this->bufferedOutput->writeln($this->reduceBuffer($messages), $type);
    }

    /**
     * {@inheritdoc}
     */
    public function write($messages, $newline = false, $type = self::OUTPUT_NORMAL)
    {
        parent::write($messages, $newline, $type);
        $this->bufferedOutput->write($this->reduceBuffer($messages), $newline, $type);
    }

    /**
     * {@inheritdoc}
     */
    public function newLine($count = 1)
    {
        parent::newLine($count);
        $this->bufferedOutput->write(str_repeat("\n", $count));
    }

    /**
     * @return ProgressBar
     */
    private function getProgressBar()
    {
        if (!$this->progressBar) {
            throw new RuntimeException('The ProgressBar is not started.');
        }

        return $this->progressBar;
    }

    private function getTerminalWidth()
    {
        $application = new Application();
        $dimensions = $application->getTerminalDimensions();

        return $dimensions[0] ?: self::MAX_LINE_LENGTH;
    }

    private function autoPrependBlock()
    {
        $chars = substr(str_replace(PHP_EOL, "\n", $this->bufferedOutput->fetch()), -2);

        if (!isset($chars[0])) {
            return $this->newLine(); //empty history, so we should start with a new line.
        }
        //Prepend new line for each non LF chars (This means no blank line was output before)
        $this->newLine(2 - substr_count($chars, "\n"));
    }

    private function autoPrependText()
    {
        $fetched = $this->bufferedOutput->fetch();
        //Prepend new line if last char isn't EOL:
        if ("\n" !== substr($fetched, -1)) {
            $this->newLine();
        }
    }

    private function reduceBuffer($messages)
    {
        // We need to know if the two last chars are PHP_EOL
        // Preserve the last 4 chars inserted (PHP_EOL on windows is two chars) in the history buffer
        return array_map(function ($value) {
            return substr($value, -4);
        }, array_merge(array($this->bufferedOutput->fetch()), (array) $messages));
    }

    private function createBlock($messages, $type = null, $style = null, $prefix = ' ', $padding = false, $escape = false)
    {
        $indentLength = 0;
        $prefixLength = Helper::strlenWithoutDecoration($this->getFormatter(), $prefix);
        $lines = array();

        if (null !== $type) {
            $type = sprintf('[%s] ', $type);
            $indentLength = strlen($type);
            $lineIndentation = str_repeat(' ', $indentLength);
        }

        // wrap and add newlines for each element
        foreach ($messages as $key => $message) {
            if ($escape) {
                $message = OutputFormatter::escape($message);
            }

            $lines = array_merge($lines, explode(PHP_EOL, wordwrap($message, $this->lineLength - $prefixLength - $indentLength, PHP_EOL, true)));

            if (count($messages) > 1 && $key < count($messages) - 1) {
                $lines[] = '';
            }
        }

        $firstLineIndex = 0;
        if ($padding && $this->isDecorated()) {
            $firstLineIndex = 1;
            array_unshift($lines, '');
            $lines[] = '';
        }

        foreach ($lines as $i => &$line) {
            if (null !== $type) {
                $line = $firstLineIndex === $i ? $type.$line : $lineIndentation.$line;
            }

            $line = $prefix.$line;
            $line .= str_repeat(' ', $this->lineLength - Helper::strlenWithoutDecoration($this->getFormatter(), $line));

            if ($style) {
                $line = sprintf('<%s>%s</>', $style, $line);
            }
        }

        return $lines;
    }
}<|MERGE_RESOLUTION|>--- conflicted
+++ resolved
@@ -79,13 +79,8 @@
     {
         $this->autoPrependBlock();
         $this->writeln(array(
-<<<<<<< HEAD
-            sprintf('<comment>%s</>', $message),
+            sprintf('<comment>%s</>', OutputFormatter::escapeTrailingBackslash($message)),
             sprintf('<comment>%s</>', str_repeat('=', Helper::strlenWithoutDecoration($this->getFormatter(), $message))),
-=======
-            sprintf('<comment>%s</>', OutputFormatter::escapeTrailingBackslash($message)),
-            sprintf('<comment>%s</>', str_repeat('=', strlen($message))),
->>>>>>> 9f185858
         ));
         $this->newLine();
     }
@@ -97,13 +92,8 @@
     {
         $this->autoPrependBlock();
         $this->writeln(array(
-<<<<<<< HEAD
-            sprintf('<comment>%s</>', $message),
+            sprintf('<comment>%s</>', OutputFormatter::escapeTrailingBackslash($message)),
             sprintf('<comment>%s</>', str_repeat('-', Helper::strlenWithoutDecoration($this->getFormatter(), $message))),
-=======
-            sprintf('<comment>%s</>', OutputFormatter::escapeTrailingBackslash($message)),
-            sprintf('<comment>%s</>', str_repeat('-', strlen($message))),
->>>>>>> 9f185858
         ));
         $this->newLine();
     }
