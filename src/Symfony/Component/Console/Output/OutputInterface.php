--- conflicted
+++ resolved
@@ -35,32 +35,15 @@
      *
      * @param string|array $messages The message as an array of lines or a single string
      * @param bool         $newline  Whether to add a newline
-<<<<<<< HEAD
      * @param int          $options  A bitmask of options (one of the OUTPUT or VERBOSITY constants), 0 is considered the same as self::OUTPUT_NORMAL | self::VERBOSITY_NORMAL
-     *
-     * @api
-=======
-     * @param int          $type     The type of output (one of the OUTPUT constants)
-     *
-     * @throws \InvalidArgumentException When unknown output type is given
->>>>>>> 3146062f
      */
     public function write($messages, $newline = false, $options = 0);
 
     /**
      * Writes a message to the output and adds a newline at the end.
      *
-<<<<<<< HEAD
      * @param string|array $messages The message as an array of lines of a single string
      * @param int          $options  A bitmask of options (one of the OUTPUT or VERBOSITY constants), 0 is considered the same as self::OUTPUT_NORMAL | self::VERBOSITY_NORMAL
-     *
-     * @api
-=======
-     * @param string|array $messages The message as an array of lines or a single string
-     * @param int          $type     The type of output (one of the OUTPUT constants)
-     *
-     * @throws \InvalidArgumentException When unknown output type is given
->>>>>>> 3146062f
      */
     public function writeln($messages, $options = 0);
 
