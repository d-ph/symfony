{
    "name": "symfony/console",
    "type": "library",
    "description": "Symfony Console Component",
    "keywords": [],
    "homepage": "https://symfony.com",
    "license": "MIT",
    "authors": [
        {
            "name": "Fabien Potencier",
            "email": "fabien@symfony.com"
        },
        {
            "name": "Symfony Community",
            "homepage": "https://symfony.com/contributors"
        }
    ],
    "require": {
        "php": ">=5.5.9"
    },
    "require-dev": {
<<<<<<< HEAD
        "symfony/phpunit-bridge": "~2.8|~3.0",
        "symfony/event-dispatcher": "~2.8|~3.0",
        "symfony/process": "~2.8|~3.0",
=======
        "symfony/event-dispatcher": "~2.1|~3.0.0",
        "symfony/process": "~2.1|~3.0.0",
>>>>>>> c8475c93
        "psr/log": "~1.0"
    },
    "suggest": {
        "symfony/event-dispatcher": "",
        "symfony/process": "",
        "psr/log": "For using the console logger"
    },
    "autoload": {
        "psr-4": { "Symfony\\Component\\Console\\": "" }
    },
    "minimum-stability": "dev",
    "extra": {
        "branch-alias": {
            "dev-master": "3.0-dev"
        }
    }
}<|MERGE_RESOLUTION|>--- conflicted
+++ resolved
@@ -19,14 +19,8 @@
         "php": ">=5.5.9"
     },
     "require-dev": {
-<<<<<<< HEAD
-        "symfony/phpunit-bridge": "~2.8|~3.0",
         "symfony/event-dispatcher": "~2.8|~3.0",
         "symfony/process": "~2.8|~3.0",
-=======
-        "symfony/event-dispatcher": "~2.1|~3.0.0",
-        "symfony/process": "~2.1|~3.0.0",
->>>>>>> c8475c93
         "psr/log": "~1.0"
     },
     "suggest": {
