--- conflicted
+++ resolved
@@ -198,9 +198,6 @@
         $this->assertEquals(3, $command->getDefinition()->getArgumentCount(), '->mergeApplicationDefinition() does not try to merge twice the application arguments and options');
     }
 
-<<<<<<< HEAD
-    public function testRunInteractive()
-=======
     public function testMergeApplicationDefinitionWithoutArgsThenWithArgsAddsArgs()
     {
         $application1 = new Application();
@@ -224,8 +221,7 @@
         $this->assertEquals(2, $command->getDefinition()->getArgumentCount(), '->mergeApplicationDefinition() does not try to merge twice the application arguments');
     }
 
-    public function testRun()
->>>>>>> fd58a5f4
+    public function testRunInteractive()
     {
         $tester = new CommandTester(new \TestCommand());
 
