--- conflicted
+++ resolved
@@ -18,12 +18,8 @@
  */
 class ExcludeDirectoryFilterIterator extends FilterIterator implements \RecursiveIterator
 {
-<<<<<<< HEAD
+    private $isRecursive;
     private $patterns = array();
-=======
-    private $isRecursive;
-    private $patterns;
->>>>>>> 4a9676b5
 
     /**
      * Constructor.
@@ -33,11 +29,7 @@
      */
     public function __construct(\Iterator $iterator, array $directories)
     {
-<<<<<<< HEAD
-=======
         $this->isRecursive = $iterator instanceof \RecursiveIterator;
-        $this->patterns = array();
->>>>>>> 4a9676b5
         foreach ($directories as $directory) {
             $this->patterns[] = '#(^|/)'.preg_quote($directory, '#').'(/|$)#';
         }
