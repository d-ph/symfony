--- conflicted
+++ resolved
@@ -23,11 +23,6 @@
  *
  * @see http://en.wikipedia.org/wiki/Bank_card_number
  * @see http://www.regular-expressions.info/creditcard.html
-<<<<<<< HEAD
-=======
- *
- * @author Tim Nagel <t.nagel@infinite.net.au>
->>>>>>> cbbd0624
  */
 class CardSchemeValidator extends ConstraintValidator
 {
