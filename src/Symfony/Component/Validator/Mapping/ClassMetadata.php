--- conflicted
+++ resolved
@@ -86,15 +86,11 @@
     public $groupSequence = array();
 
     /**
-<<<<<<< HEAD
-     * @var Boolean
+     * @var bool
      *
      * @internal This property is public in order to reduce the size of the
      *           class' serialized representation. Do not access it. Use
      *           {@link isGroupSequenceProvider()} instead.
-=======
-     * @var bool
->>>>>>> 0ecdda17
      */
     public $groupSequenceProvider = false;
 
@@ -435,13 +431,7 @@
     }
 
     /**
-<<<<<<< HEAD
-     * {@inheritdoc}
-=======
-     * Returns whether this class has an overridden default group sequence.
-     *
-     * @return bool
->>>>>>> 0ecdda17
+     * {@inheritdoc}
      */
     public function hasGroupSequence()
     {
@@ -491,13 +481,7 @@
     }
 
     /**
-<<<<<<< HEAD
-     * {@inheritdoc}
-=======
-     * Returns whether the class is a group sequence provider.
-     *
-     * @return bool
->>>>>>> 0ecdda17
+     * {@inheritdoc}
      */
     public function isGroupSequenceProvider()
     {
