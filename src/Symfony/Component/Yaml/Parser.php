--- conflicted
+++ resolved
@@ -339,13 +339,6 @@
 
         $isItUnindentedCollection = $this->isStringUnIndentedCollectionItem($this->currentLine);
 
-<<<<<<< HEAD
-        // Comments must not be removed inside a block scalar
-        $removeCommentsPattern = '~'.self::BLOCK_SCALAR_HEADER_PATTERN.'$~';
-        $removeComments = !preg_match($removeCommentsPattern, $this->currentLine);
-
-=======
->>>>>>> 0e24fc58
         while ($this->moveToNextLine()) {
             $indent = $this->getCurrentLineIndentation();
 
