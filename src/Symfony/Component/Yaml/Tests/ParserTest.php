--- conflicted
+++ resolved
@@ -1454,7 +1454,6 @@
         );
     }
 
-<<<<<<< HEAD
     public function testParseMultiLineQuotedString()
     {
         $yaml = <<<EOT
@@ -1479,7 +1478,8 @@
 EOT;
 
         $this->assertSame(array('foo' => 'bar baz foobar foo', 'bar' => 'baz'), $this->parser->parse($yaml));
-=======
+    }
+
     public function testCanParseVeryLongValue()
     {
         $longStringWithSpaces = str_repeat('xxxxxxxxxxxxxxxxxxxxxxxxxxxxxx ', 20000);
@@ -1489,7 +1489,6 @@
         $arrayFromYaml = $this->parser->parse($yamlString);
 
         $this->assertEquals($trickyVal, $arrayFromYaml);
->>>>>>> 5dd83adb
     }
 }
 
