<?php

/*
 * This file is part of the Symfony package.
 *
 * (c) Fabien Potencier <fabien@symfony.com>
 *
 * For the full copyright and license information, please view the LICENSE
 * file that was distributed with this source code.
 */

namespace Symfony\Component\Form\Tests\Extension\Core\Type;

use Symfony\Component\Form\Extension\Core\Type\DateIntervalType;
use Symfony\Component\Form\FormError;
use Symfony\Component\Form\Test\TypeTestCase as TestCase;

class DateIntervalTypeTest extends TestCase
{
    public function testSubmitDateInterval()
    {
        $form = $this->factory->create(
            'Symfony\Component\Form\Extension\Core\Type\DateIntervalType',
            null,
            array(
                'input' => 'dateinterval',
            )
        );
        $form->submit(
            array(
                'years' => '7',
                'months' => '6',
                'days' => '5',
            )
        );
        $dateInterval = new \DateInterval('P7Y6M5D');
        $this->assertDateIntervalEquals($dateInterval, $form->getData());
    }

    public function testSubmitString()
    {
        $form = $this->factory->create(
            'Symfony\Component\Form\Extension\Core\Type\DateIntervalType',
            null,
            array(
                'input' => 'string',
            )
        );
        $form->submit(
            array(
                'years' => '7',
                'months' => '6',
                'days' => '5',
            )
        );
        $this->assertEquals('P7Y6M5D', $form->getData());
    }

    public function testSubmitArray()
    {
        $form = $this->factory->create(
            'Symfony\Component\Form\Extension\Core\Type\DateIntervalType',
            null,
            array(
                'input' => 'array',
            )
        );
        $form->submit(
            array(
                'years' => '7',
                'months' => '6',
                'days' => '5',
            )
        );
        $this->assertEquals(array('years' => '7', 'months' => '6', 'days' => '5'), $form->getData());
    }

    public function testSubmitWithoutMonths()
    {
        $form = $this->factory->create(
            'Symfony\Component\Form\Extension\Core\Type\DateIntervalType',
            null,
            array(
                'input' => 'dateinterval',
                'with_months' => false,
            )
        );
        $form->setData(new \DateInterval('P7Y5D'));
        $input = array(
            'years' => '7',
            'months' => '6',
            'days' => '5',
        );
        $form->submit($input);
        $this->assertDateIntervalEquals(new \DateInterval('P7Y5D'), $form->getData());
    }

    public function testSubmitWithTime()
    {
        $form = $this->factory->create(
            'Symfony\Component\Form\Extension\Core\Type\DateIntervalType',
            null,
            array(
                'input' => 'dateinterval',
                'with_hours' => true,
                'with_minutes' => true,
                'with_seconds' => true,
            )
        );
        $form->setData(new \DateInterval('P7Y6M5DT4H3M2S'));
        $input = array(
            'years' => '7',
            'months' => '6',
            'days' => '5',
            'hours' => '4',
            'minutes' => '3',
            'seconds' => '2',
        );
        $form->submit($input);
        $this->assertDateIntervalEquals(new \DateInterval('P7Y6M5DT4H3M2S'), $form->getData());
    }

    public function testSubmitWithWeeks()
    {
        $form = $this->factory->create(
            'Symfony\Component\Form\Extension\Core\Type\DateIntervalType',
            null,
            array(
                'input' => 'dateinterval',
                'with_years' => false,
                'with_months' => false,
                'with_weeks' => true,
                'with_days' => false,
            )
        );
        $form->setData(new \DateInterval('P0Y'));
        $input = array(
            'weeks' => '30',
        );
        $form->submit($input);
        $this->assertDateIntervalEquals(new \DateInterval('P30W'), $form->getData());
    }

    public function testSubmitWithInvert()
    {
        $form = $this->factory->create(
            'Symfony\Component\Form\Extension\Core\Type\DateIntervalType',
            null,
            array(
                'input' => 'dateinterval',
                'with_invert' => true,
            )
        );
        $input = array(
            'years' => '7',
            'months' => '6',
            'days' => '5',
            'invert' => true,
        );
        $form->submit($input);
        $interval = new \DateInterval('P7Y6M5D');
        $interval->invert = 1;
        $this->assertDateIntervalEquals($interval, $form->getData());
    }

    public function testSubmitStringSingleText()
    {
        $form = $this->factory->create(
            'Symfony\Component\Form\Extension\Core\Type\DateIntervalType',
            null,
            array(
                'input' => 'string',
                'widget' => 'single_text',
            )
        );
        $form->submit('P7Y6M5D');
        $this->assertEquals('P7Y6M5D', $form->getData());
        $this->assertEquals('P7Y6M5D', $form->getViewData());
    }

    public function testSubmitStringSingleTextWithSeconds()
    {
        $form = $this->factory->create(
            'Symfony\Component\Form\Extension\Core\Type\DateIntervalType',
            null,
            array(
                'input' => 'string',
                'widget' => 'single_text',
                'with_hours' => true,
                'with_minutes' => true,
                'with_seconds' => true,
            )
        );
        $form->submit('P7Y6M5DT4H3M2S');
        $this->assertEquals('P7Y6M5DT4H3M2S', $form->getData());
        $this->assertEquals('P7Y6M5DT4H3M2S', $form->getViewData());
    }

    public function testSubmitArrayInteger()
    {
        $form = $this->factory->create(
            'Symfony\Component\Form\Extension\Core\Type\DateIntervalType',
            null,
            array(
                'widget' => 'integer',
                'with_invert' => true,
            )
        );
        $input = array(
            'years' => '7',
            'months' => '6',
            'days' => '5',
            'invert' => true,
        );
        $form->submit($input);
        $this->assertSame('7', $form['years']->getData());
        $this->assertSame('7', $form['years']->getViewData());
    }

    public function testInitializeWithDateInterval()
    {
        // Throws an exception if "data_class" option is not explicitly set
        // to null in the type
        $this->factory->create('Symfony\Component\Form\Extension\Core\Type\DateIntervalType', new \DateInterval('P0Y'));
    }

    public function testPassDefaultPlaceholderToViewIfNotRequired()
    {
        $form = $this->factory->create(
            'Symfony\Component\Form\Extension\Core\Type\DateIntervalType',
            null,
            array(
                'required' => false,
                'with_seconds' => true,
            )
        );
        $view = $form->createView();
        $this->assertSame('', $view['years']->vars['placeholder']);
        $this->assertSame('', $view['months']->vars['placeholder']);
        $this->assertSame('', $view['days']->vars['placeholder']);
        $this->assertSame('', $view['seconds']->vars['placeholder']);
    }

    public function testPassNoPlaceholderToViewIfRequired()
    {
        $form = $this->factory->create(
            'Symfony\Component\Form\Extension\Core\Type\DateIntervalType',
            null,
            array(
                'required' => true,
                'with_seconds' => true,
            )
        );
        $view = $form->createView();
        $this->assertNull($view['years']->vars['placeholder']);
        $this->assertNull($view['months']->vars['placeholder']);
        $this->assertNull($view['days']->vars['placeholder']);
        $this->assertNull($view['seconds']->vars['placeholder']);
    }

    public function testPassPlaceholderAsString()
    {
        $form = $this->factory->create(
            'Symfony\Component\Form\Extension\Core\Type\DateIntervalType',
            null,
            array(
                'placeholder' => 'Empty',
                'with_seconds' => true,
            )
        );
        $view = $form->createView();
        $this->assertSame('Empty', $view['years']->vars['placeholder']);
        $this->assertSame('Empty', $view['months']->vars['placeholder']);
        $this->assertSame('Empty', $view['days']->vars['placeholder']);
        $this->assertSame('Empty', $view['seconds']->vars['placeholder']);
    }

    public function testPassPlaceholderAsArray()
    {
        $form = $this->factory->create(
            'Symfony\Component\Form\Extension\Core\Type\DateIntervalType',
            null,
            array(
                'placeholder' => array(
                    'years' => 'Empty years',
                    'months' => 'Empty months',
                    'days' => 'Empty days',
                    'hours' => 'Empty hours',
                    'minutes' => 'Empty minutes',
                    'seconds' => 'Empty seconds',
                ),
                'with_hours' => true,
                'with_minutes' => true,
                'with_seconds' => true,
            )
        );
        $view = $form->createView();
        $this->assertSame('Empty years', $view['years']->vars['placeholder']);
        $this->assertSame('Empty months', $view['months']->vars['placeholder']);
        $this->assertSame('Empty days', $view['days']->vars['placeholder']);
        $this->assertSame('Empty hours', $view['hours']->vars['placeholder']);
        $this->assertSame('Empty minutes', $view['minutes']->vars['placeholder']);
        $this->assertSame('Empty seconds', $view['seconds']->vars['placeholder']);
    }

    public function testPassPlaceholderAsPartialArrayAddEmptyIfNotRequired()
    {
        $form = $this->factory->create(
            'Symfony\Component\Form\Extension\Core\Type\DateIntervalType',
            null,
            array(
                'required' => false,
                'placeholder' => array(
                    'years' => 'Empty years',
                    'days' => 'Empty days',
                    'hours' => 'Empty hours',
                    'seconds' => 'Empty seconds',
                ),
                'with_hours' => true,
                'with_minutes' => true,
                'with_seconds' => true,
            )
        );
        $view = $form->createView();
        $this->assertSame('Empty years', $view['years']->vars['placeholder']);
        $this->assertSame('', $view['months']->vars['placeholder']);
        $this->assertSame('Empty days', $view['days']->vars['placeholder']);
        $this->assertSame('Empty hours', $view['hours']->vars['placeholder']);
        $this->assertSame('', $view['minutes']->vars['placeholder']);
        $this->assertSame('Empty seconds', $view['seconds']->vars['placeholder']);
    }

    public function testPassPlaceholderAsPartialArrayAddNullIfRequired()
    {
        $form = $this->factory->create(
            'Symfony\Component\Form\Extension\Core\Type\DateIntervalType',
            null,
            array(
                'required' => true,
                'placeholder' => array(
                    'years' => 'Empty years',
                    'days' => 'Empty days',
                    'hours' => 'Empty hours',
                    'seconds' => 'Empty seconds',
                ),
                'with_hours' => true,
                'with_minutes' => true,
                'with_seconds' => true,
            )
        );
        $view = $form->createView();
        $this->assertSame('Empty years', $view['years']->vars['placeholder']);
        $this->assertNull($view['months']->vars['placeholder']);
        $this->assertSame('Empty days', $view['days']->vars['placeholder']);
        $this->assertSame('Empty hours', $view['hours']->vars['placeholder']);
        $this->assertNull($view['minutes']->vars['placeholder']);
        $this->assertSame('Empty seconds', $view['seconds']->vars['placeholder']);
    }

    public function testDateTypeChoiceErrorsBubbleUp()
    {
        $error = new FormError('Invalid!');
        $form = $this->factory->create('Symfony\Component\Form\Extension\Core\Type\DateIntervalType', null);
        $form['years']->addError($error);
        $this->assertSame(array(), iterator_to_array($form['years']->getErrors()));
        $this->assertSame(array($error), iterator_to_array($form->getErrors()));
    }
<<<<<<< HEAD
    public function testTranslationsAreDisabledForChoiceWidget()
    {
        $form = $this->factory->create(
            DateIntervalType::class,
            null,
            array(
                'widget' => 'choice',
                'with_hours' => true,
                'with_minutes' => true,
                'with_seconds' => true,
            )
        );
        $this->assertFalse($form->get('years')->getConfig()->getOption('choice_translation_domain'));
        $this->assertFalse($form->get('months')->getConfig()->getOption('choice_translation_domain'));
        $this->assertFalse($form->get('days')->getConfig()->getOption('choice_translation_domain'));
        $this->assertFalse($form->get('hours')->getConfig()->getOption('choice_translation_domain'));
        $this->assertFalse($form->get('minutes')->getConfig()->getOption('choice_translation_domain'));
        $this->assertFalse($form->get('seconds')->getConfig()->getOption('choice_translation_domain'));
=======

    public function testInvertDoesNotInheritRequiredOption()
    {
        $form = $this->factory->create(
            'Symfony\Component\Form\Extension\Core\Type\DateIntervalType',
            null,
            array(
                'input' => 'dateinterval',
                'with_invert' => true,
                'required' => true,
            )
        );
        $this->assertFalse($form->get('invert')->getConfig()->getOption('required'));
>>>>>>> b1597f17
    }
}<|MERGE_RESOLUTION|>--- conflicted
+++ resolved
@@ -365,7 +365,7 @@
         $this->assertSame(array(), iterator_to_array($form['years']->getErrors()));
         $this->assertSame(array($error), iterator_to_array($form->getErrors()));
     }
-<<<<<<< HEAD
+
     public function testTranslationsAreDisabledForChoiceWidget()
     {
         $form = $this->factory->create(
@@ -384,7 +384,7 @@
         $this->assertFalse($form->get('hours')->getConfig()->getOption('choice_translation_domain'));
         $this->assertFalse($form->get('minutes')->getConfig()->getOption('choice_translation_domain'));
         $this->assertFalse($form->get('seconds')->getConfig()->getOption('choice_translation_domain'));
-=======
+    }
 
     public function testInvertDoesNotInheritRequiredOption()
     {
@@ -398,6 +398,5 @@
             )
         );
         $this->assertFalse($form->get('invert')->getConfig()->getOption('required'));
->>>>>>> b1597f17
     }
 }