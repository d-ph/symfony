<?php

/*
 * This file is part of the Symfony package.
 *
 * (c) Fabien Potencier <fabien@symfony.com>
 *
 * For the full copyright and license information, please view the LICENSE
 * file that was distributed with this source code.
 */

namespace Symfony\Component\Form\Tests\Extension\Core\Type;

use Symfony\Component\Form\ChoiceList\View\ChoiceGroupView;
use Symfony\Component\Form\ChoiceList\View\ChoiceView;

class ChoiceTypeTest extends BaseTypeTest
{
    const TESTED_TYPE = 'Symfony\Component\Form\Extension\Core\Type\ChoiceType';

    private $choices = array(
        'Bernhard' => 'a',
        'Fabien' => 'b',
        'Kris' => 'c',
        'Jon' => 'd',
        'Roman' => 'e',
    );

    private $scalarChoices = array(
        'Yes' => true,
        'No' => false,
        'n/a' => '',
    );

    private $booleanChoicesWithNull = array(
        'Yes' => true,
        'No' => false,
        'n/a' => null,
    );

    private $numericChoicesFlipped = array(
        0 => 'Bernhard',
        1 => 'Fabien',
        2 => 'Kris',
        3 => 'Jon',
        4 => 'Roman',
    );

    private $objectChoices;

    protected $groupedChoices = array(
        'Symfony' => array(
            'Bernhard' => 'a',
            'Fabien' => 'b',
            'Kris' => 'c',
        ),
        'Doctrine' => array(
            'Jon' => 'd',
            'Roman' => 'e',
        ),
    );

    protected function setUp()
    {
        parent::setUp();

        $this->objectChoices = array(
            (object) array('id' => 1, 'name' => 'Bernhard'),
            (object) array('id' => 2, 'name' => 'Fabien'),
            (object) array('id' => 3, 'name' => 'Kris'),
            (object) array('id' => 4, 'name' => 'Jon'),
            (object) array('id' => 5, 'name' => 'Roman'),
        );
    }

    protected function tearDown()
    {
        parent::tearDown();

        $this->objectChoices = null;
    }

    /**
     * @expectedException \Symfony\Component\OptionsResolver\Exception\InvalidOptionsException
     */
    public function testChoicesOptionExpectsArrayOrTraversable()
    {
        $this->factory->create(static::TESTED_TYPE, null, array(
            'choices' => new \stdClass(),
        ));
    }

    /**
     * @expectedException \Symfony\Component\OptionsResolver\Exception\InvalidOptionsException
     */
    public function testChoiceLoaderOptionExpectsChoiceLoaderInterface()
    {
        $this->factory->create(static::TESTED_TYPE, null, array(
            'choice_loader' => new \stdClass(),
        ));
    }

    public function testChoiceListAndChoicesCanBeEmpty()
    {
<<<<<<< HEAD
        $this->factory->create(static::TESTED_TYPE);
=======
        $this->assertInstanceOf('Symfony\Component\Form\FormInterface', $this->factory->create(static::TESTED_TYPE, null, array(
            'choices_as_values' => true,
        )));
>>>>>>> 945fee14
    }

    public function testExpandedChoicesOptionsTurnIntoChildren()
    {
        $form = $this->factory->create(static::TESTED_TYPE, null, array(
            'expanded' => true,
            'choices' => $this->choices,
        ));

        $this->assertCount(count($this->choices), $form, 'Each choice should become a new field');
    }

    public function testChoiceListWithScalarValues()
    {
        $view = $this->factory->create(static::TESTED_TYPE, null, array(
            'choices' => $this->scalarChoices,
        ))->createView();

        $this->assertSame('1', $view->vars['choices'][0]->value);
        $this->assertSame('0', $view->vars['choices'][1]->value);
        $this->assertSame('', $view->vars['choices'][2]->value);
        $this->assertFalse($view->vars['is_selected']($view->vars['choices'][0], $view->vars['value']), 'True value should not be pre selected');
        $this->assertFalse($view->vars['is_selected']($view->vars['choices'][1], $view->vars['value']), 'False value should not be pre selected');
        $this->assertFalse($view->vars['is_selected']($view->vars['choices'][2], $view->vars['value']), 'Empty value should not be pre selected');
    }

    public function testChoiceListWithScalarValuesAndFalseAsPreSetData()
    {
        $view = $this->factory->create(static::TESTED_TYPE, false, array(
            'choices' => $this->scalarChoices,
        ))->createView();

        $this->assertTrue($view->vars['is_selected']($view->vars['choices'][1]->value, $view->vars['value']), 'False value should be pre selected');
    }

    public function testExpandedChoiceListWithScalarValues()
    {
        $view = $this->factory->create(static::TESTED_TYPE, null, array(
            'choices' => $this->scalarChoices,
            'expanded' => true,
        ))->createView();

        $this->assertFalse($view->children[0]->vars['checked'], 'True value should not be pre selected');
        $this->assertFalse($view->children[1]->vars['checked'], 'False value should not be pre selected');
        $this->assertTrue($view->children[2]->vars['checked'], 'Empty value should be pre selected');
    }

    public function testExpandedChoiceListWithBooleanAndNullValues()
    {
        $view = $this->factory->create(static::TESTED_TYPE, null, array(
            'choices' => $this->booleanChoicesWithNull,
            'expanded' => true,
        ))->createView();

        $this->assertFalse($view->children[0]->vars['checked'], 'True value should not be pre selected');
        $this->assertFalse($view->children[1]->vars['checked'], 'False value should not be pre selected');
        $this->assertTrue($view->children[2]->vars['checked'], 'Empty value should be pre selected');
    }

    public function testExpandedChoiceListWithScalarValuesAndFalseAsPreSetData()
    {
        $view = $this->factory->create(static::TESTED_TYPE, false, array(
            'choices' => $this->scalarChoices,
            'expanded' => true,
        ))->createView();

        $this->assertSame('1', $view->vars['choices'][0]->value);
        $this->assertSame('0', $view->vars['choices'][1]->value);
        $this->assertTrue($view->children[1]->vars['checked'], 'False value should be pre selected');
        $this->assertFalse($view->children[2]->vars['checked'], 'Empty value should not be pre selected');
    }

    public function testExpandedChoiceListWithBooleanAndNullValuesAndFalseAsPreSetData()
    {
        $view = $this->factory->create(static::TESTED_TYPE, false, array(
            'choices' => $this->booleanChoicesWithNull,
            'expanded' => true,
        ))->createView();

        $this->assertFalse($view->children[0]->vars['checked'], 'True value should not be pre selected');
        $this->assertTrue($view->children[1]->vars['checked'], 'False value should be pre selected');
        $this->assertFalse($view->children[2]->vars['checked'], 'Null value should not be pre selected');
    }

    public function testPlaceholderPresentOnNonRequiredExpandedSingleChoice()
    {
        $form = $this->factory->create(static::TESTED_TYPE, null, array(
            'multiple' => false,
            'expanded' => true,
            'required' => false,
            'choices' => $this->choices,
        ));

        $this->assertTrue(isset($form['placeholder']));
        $this->assertCount(count($this->choices) + 1, $form, 'Each choice should become a new field');
    }

    public function testPlaceholderNotPresentIfRequired()
    {
        $form = $this->factory->create(static::TESTED_TYPE, null, array(
            'multiple' => false,
            'expanded' => true,
            'required' => true,
            'choices' => $this->choices,
        ));

        $this->assertFalse(isset($form['placeholder']));
        $this->assertCount(count($this->choices), $form, 'Each choice should become a new field');
    }

    public function testPlaceholderNotPresentIfMultiple()
    {
        $form = $this->factory->create(static::TESTED_TYPE, null, array(
            'multiple' => true,
            'expanded' => true,
            'required' => false,
            'choices' => $this->choices,
        ));

        $this->assertFalse(isset($form['placeholder']));
        $this->assertCount(count($this->choices), $form, 'Each choice should become a new field');
    }

    public function testPlaceholderNotPresentIfEmptyChoice()
    {
        $form = $this->factory->create(static::TESTED_TYPE, null, array(
            'multiple' => false,
            'expanded' => true,
            'required' => false,
            'choices' => array(
                'Empty' => '',
                'Not empty' => 1,
            ),
        ));

        $this->assertFalse(isset($form['placeholder']));
        $this->assertCount(2, $form, 'Each choice should become a new field');
    }

    public function testPlaceholderWithBooleanChoices()
    {
        $view = $this->factory->create(static::TESTED_TYPE, null, array(
            'multiple' => false,
            'expanded' => false,
            'required' => false,
            'choices' => array(
                'Yes' => true,
                'No' => false,
            ),
            'placeholder' => 'Select an option',
        ))
            ->createView();

        $this->assertSame('', $view->vars['value'], 'Value should be empty');
        $this->assertSame('1', $view->vars['choices'][0]->value);
        $this->assertSame('0', $view->vars['choices'][1]->value, 'Choice "false" should have "0" as value');
        $this->assertFalse($view->vars['is_selected']($view->vars['choices'][1]->value, $view->vars['value']), 'Choice "false" should not be selected');
    }

    public function testPlaceholderWithBooleanChoicesWithFalseAsPreSetData()
    {
        $view = $this->factory->create(static::TESTED_TYPE, false, array(
            'multiple' => false,
            'expanded' => false,
            'required' => false,
            'choices' => array(
                'Yes' => true,
                'No' => false,
            ),
            'placeholder' => 'Select an option',
        ))
            ->createView();

        $this->assertSame('0', $view->vars['value'], 'Value should be "0"');
        $this->assertSame('1', $view->vars['choices'][0]->value);
        $this->assertSame('0', $view->vars['choices'][1]->value, 'Choice "false" should have "0" as value');
        $this->assertTrue($view->vars['is_selected']($view->vars['choices'][1]->value, $view->vars['value']), 'Choice "false" should be selected');
    }

    public function testPlaceholderWithExpandedBooleanChoices()
    {
        $form = $this->factory->create(static::TESTED_TYPE, null, array(
            'multiple' => false,
            'expanded' => true,
            'required' => false,
            'choices' => array(
                'Yes' => true,
                'No' => false,
            ),
            'placeholder' => 'Select an option',
        ));

        $this->assertTrue(isset($form['placeholder']), 'Placeholder should be set');
        $this->assertCount(3, $form, 'Each choice should become a new field, placeholder included');

        $view = $form->createView();

        $this->assertSame('', $view->vars['value'], 'Value should be an empty string');
        $this->assertSame('1', $view->vars['choices'][0]->value);
        $this->assertSame('0', $view->vars['choices'][1]->value, 'Choice "false" should have "0" as value');
        $this->assertFalse($view->children[1]->vars['checked'], 'Choice "false" should not be selected');
    }

    public function testPlaceholderWithExpandedBooleanChoicesAndWithFalseAsPreSetData()
    {
        $form = $this->factory->create(static::TESTED_TYPE, false, array(
            'multiple' => false,
            'expanded' => true,
            'required' => false,
            'choices' => array(
                'Yes' => true,
                'No' => false,
            ),
            'placeholder' => 'Select an option',
        ));

        $this->assertTrue(isset($form['placeholder']), 'Placeholder should be set');
        $this->assertCount(3, $form, 'Each choice should become a new field, placeholder included');

        $view = $form->createView();

        $this->assertSame('0', $view->vars['value'], 'Value should be "0"');
        $this->assertSame('1', $view->vars['choices'][0]->value);
        $this->assertSame('0', $view->vars['choices'][1]->value, 'Choice "false" should have "0" as value');
        $this->assertTrue($view->children[1]->vars['checked'], 'Choice "false" should be selected');
    }

    public function testExpandedChoicesOptionsAreFlattened()
    {
        $form = $this->factory->create(static::TESTED_TYPE, null, array(
            'expanded' => true,
            'choices' => $this->groupedChoices,
        ));

        $flattened = array();
        foreach ($this->groupedChoices as $choices) {
            $flattened = array_merge($flattened, array_keys($choices));
        }

        $this->assertCount($form->count(), $flattened, 'Each nested choice should become a new field, not the groups');

        foreach ($flattened as $value => $choice) {
            $this->assertTrue($form->has($value), 'Flattened choice is named after it\'s value');
        }
    }

    public function testExpandedChoicesOptionsAreFlattenedObjectChoices()
    {
        $obj1 = (object) array('id' => 1, 'name' => 'Bernhard');
        $obj2 = (object) array('id' => 2, 'name' => 'Fabien');
        $obj3 = (object) array('id' => 3, 'name' => 'Kris');
        $obj4 = (object) array('id' => 4, 'name' => 'Jon');
        $obj5 = (object) array('id' => 5, 'name' => 'Roman');

        $form = $this->factory->create(static::TESTED_TYPE, null, array(
            'expanded' => true,
            'choices' => array(
                'Symfony' => array($obj1, $obj2, $obj3),
                'Doctrine' => array($obj4, $obj5),
            ),
            'choice_name' => 'id',
        ));

        $this->assertSame(5, $form->count(), 'Each nested choice should become a new field, not the groups');
        $this->assertTrue($form->has(1));
        $this->assertTrue($form->has(2));
        $this->assertTrue($form->has(3));
        $this->assertTrue($form->has(4));
        $this->assertTrue($form->has(5));
    }

    public function testExpandedCheckboxesAreNeverRequired()
    {
        $form = $this->factory->create(static::TESTED_TYPE, null, array(
            'multiple' => true,
            'expanded' => true,
            'required' => true,
            'choices' => $this->choices,
        ));

        foreach ($form as $child) {
            $this->assertFalse($child->isRequired());
        }
    }

    public function testExpandedRadiosAreRequiredIfChoiceChildIsRequired()
    {
        $form = $this->factory->create(static::TESTED_TYPE, null, array(
            'multiple' => false,
            'expanded' => true,
            'required' => true,
            'choices' => $this->choices,
        ));

        foreach ($form as $child) {
            $this->assertTrue($child->isRequired());
        }
    }

    public function testExpandedRadiosAreNotRequiredIfChoiceChildIsNotRequired()
    {
        $form = $this->factory->create(static::TESTED_TYPE, null, array(
            'multiple' => false,
            'expanded' => true,
            'required' => false,
            'choices' => $this->choices,
        ));

        foreach ($form as $child) {
            $this->assertFalse($child->isRequired());
        }
    }

    public function testSubmitSingleNonExpanded()
    {
        $form = $this->factory->create(static::TESTED_TYPE, null, array(
            'multiple' => false,
            'expanded' => false,
            'choices' => $this->choices,
        ));

        $form->submit('b');

        $this->assertEquals('b', $form->getData());
        $this->assertEquals('b', $form->getViewData());
        $this->assertTrue($form->isSynchronized());
    }

    public function testSubmitSingleNonExpandedInvalidChoice()
    {
        $form = $this->factory->create(static::TESTED_TYPE, null, array(
            'multiple' => false,
            'expanded' => false,
            'choices' => $this->choices,
        ));

        $form->submit('foobar');

        $this->assertNull($form->getData());
        $this->assertEquals('foobar', $form->getViewData());
        $this->assertFalse($form->isSynchronized());
    }

    public function testSubmitSingleNonExpandedNull()
    {
        $form = $this->factory->create(static::TESTED_TYPE, null, array(
            'multiple' => false,
            'expanded' => false,
            'choices' => $this->choices,
        ));

        $form->submit(null);

        $this->assertNull($form->getData());
        $this->assertSame('', $form->getViewData());
        $this->assertTrue($form->isSynchronized());
    }

    // In edge cases (for example, when choices are loaded dynamically by a
    // loader), the choices may be empty. Make sure to behave the same as when
    // choices are available.
    public function testSubmitNull($expected = null, $norm = null, $view = null)
    {
        $form = $this->factory->create(static::TESTED_TYPE, null, array(
            'multiple' => false,
            'expanded' => false,
            'choices' => array(),
        ));

        $form->submit(null);

        $this->assertNull($form->getData());
        $this->assertNull($form->getNormData());
        $this->assertSame('', $form->getViewData());
        $this->assertTrue($form->isSynchronized());
    }

    public function testSubmitSingleNonExpandedEmpty()
    {
        $form = $this->factory->create(static::TESTED_TYPE, null, array(
            'multiple' => false,
            'expanded' => false,
            'choices' => $this->choices,
        ));

        $form->submit('');

        $this->assertNull($form->getData());
        $this->assertSame('', $form->getViewData());
        $this->assertTrue($form->isSynchronized());
    }

    public function testSubmitSingleNonExpandedEmptyExplicitEmptyChoice()
    {
        $form = $this->factory->create(static::TESTED_TYPE, null, array(
            'multiple' => false,
            'expanded' => false,
            'choices' => array(
                'Empty' => 'EMPTY_CHOICE',
            ),
            'choice_value' => function () {
                return '';
            },
        ));

        $form->submit('');

        $this->assertSame('EMPTY_CHOICE', $form->getData());
        $this->assertSame('', $form->getViewData());
        $this->assertTrue($form->isSynchronized());
    }

    // In edge cases (for example, when choices are loaded dynamically by a
    // loader), the choices may be empty. Make sure to behave the same as when
    // choices are available.
    public function testSubmitSingleNonExpandedEmptyNoChoices()
    {
        $form = $this->factory->create(static::TESTED_TYPE, null, array(
            'multiple' => false,
            'expanded' => false,
            'choices' => array(),
        ));

        $form->submit('');

        $this->assertNull($form->getData());
        $this->assertSame('', $form->getViewData());
        $this->assertTrue($form->isSynchronized());
    }

    public function testSubmitSingleNonExpandedFalse()
    {
        $form = $this->factory->create(static::TESTED_TYPE, null, array(
            'multiple' => false,
            'expanded' => false,
            'choices' => $this->choices,
        ));

        $form->submit(false);

        $this->assertNull($form->getData());
        $this->assertSame('', $form->getViewData());
        $this->assertTrue($form->isSynchronized());
    }

    // In edge cases (for example, when choices are loaded dynamically by a
    // loader), the choices may be empty. Make sure to behave the same as when
    // choices are available.
    public function testSubmitSingleNonExpandedFalseNoChoices()
    {
        $form = $this->factory->create(static::TESTED_TYPE, null, array(
            'multiple' => false,
            'expanded' => false,
            'choices' => array(),
        ));

        $form->submit(false);

        $this->assertNull($form->getData());
        $this->assertSame('', $form->getViewData());
        $this->assertTrue($form->isSynchronized());
    }

    public function testSubmitSingleNonExpandedObjectChoices()
    {
        $form = $this->factory->create(static::TESTED_TYPE, null, array(
            'multiple' => false,
            'expanded' => false,
            'choices' => $this->objectChoices,
            'choice_label' => 'name',
            'choice_value' => 'id',
        ));

        // "id" value of the second entry
        $form->submit('2');

        $this->assertEquals($this->objectChoices[1], $form->getData());
        $this->assertEquals('2', $form->getViewData());
        $this->assertTrue($form->isSynchronized());
    }

    public function testSubmitSingleChoiceWithEmptyData()
    {
        $form = $this->factory->create(static::TESTED_TYPE, null, array(
            'multiple' => false,
            'expanded' => false,
            'choices' => array('test'),
            'empty_data' => 'test',
        ));

        $form->submit(null);

        $this->assertSame('test', $form->getData());
    }

    public function testSubmitMultipleChoiceWithEmptyData()
    {
        $form = $this->factory->create(static::TESTED_TYPE, null, array(
            'multiple' => true,
            'expanded' => false,
            'choices' => array('test'),
            'empty_data' => array('test'),
        ));

        $form->submit(null);

        $this->assertSame(array('test'), $form->getData());
    }

    public function testSubmitSingleChoiceExpandedWithEmptyData()
    {
        $form = $this->factory->create(static::TESTED_TYPE, null, array(
            'multiple' => false,
            'expanded' => true,
            'choices' => array('test'),
            'empty_data' => 'test',
        ));

        $form->submit(null);

        $this->assertSame('test', $form->getData());
    }

    public function testSubmitMultipleChoiceExpandedWithEmptyData()
    {
        $form = $this->factory->create(static::TESTED_TYPE, null, array(
            'multiple' => true,
            'expanded' => true,
            'choices' => array('test'),
            'empty_data' => array('test'),
        ));

        $form->submit(null);

        $this->assertSame(array('test'), $form->getData());
    }

    public function testSubmitMultipleNonExpanded()
    {
        $form = $this->factory->create(static::TESTED_TYPE, null, array(
            'multiple' => true,
            'expanded' => false,
            'choices' => $this->choices,
        ));

        $form->submit(array('a', 'b'));

        $this->assertEquals(array('a', 'b'), $form->getData());
        $this->assertEquals(array('a', 'b'), $form->getViewData());
        $this->assertTrue($form->isSynchronized());
    }

    public function testSubmitMultipleNonExpandedEmpty()
    {
        $form = $this->factory->create(static::TESTED_TYPE, null, array(
            'multiple' => true,
            'expanded' => false,
            'choices' => $this->choices,
        ));

        $form->submit(array());

        $this->assertSame(array(), $form->getData());
        $this->assertSame(array(), $form->getViewData());
        $this->assertTrue($form->isSynchronized());
    }

    // In edge cases (for example, when choices are loaded dynamically by a
    // loader), the choices may be empty. Make sure to behave the same as when
    // choices are available.
    public function testSubmitMultipleNonExpandedEmptyNoChoices()
    {
        $form = $this->factory->create(static::TESTED_TYPE, null, array(
            'multiple' => true,
            'expanded' => false,
            'choices' => array(),
        ));

        $form->submit(array());

        $this->assertSame(array(), $form->getData());
        $this->assertSame(array(), $form->getViewData());
        $this->assertTrue($form->isSynchronized());
    }

    public function testSubmitMultipleNonExpandedInvalidScalarChoice()
    {
        $form = $this->factory->create(static::TESTED_TYPE, null, array(
            'multiple' => true,
            'expanded' => false,
            'choices' => $this->choices,
        ));

        $form->submit('foobar');

        $this->assertNull($form->getData());
        $this->assertEquals('foobar', $form->getViewData());
        $this->assertFalse($form->isSynchronized());
    }

    public function testSubmitMultipleNonExpandedInvalidArrayChoice()
    {
        $form = $this->factory->create(static::TESTED_TYPE, null, array(
            'multiple' => true,
            'expanded' => false,
            'choices' => $this->choices,
        ));

        $form->submit(array('a', 'foobar'));

        $this->assertNull($form->getData());
        $this->assertEquals(array('a', 'foobar'), $form->getViewData());
        $this->assertFalse($form->isSynchronized());
    }

    public function testSubmitMultipleNonExpandedObjectChoices()
    {
        $form = $this->factory->create(static::TESTED_TYPE, null, array(
            'multiple' => true,
            'expanded' => false,
            'choices' => $this->objectChoices,
            'choice_label' => 'name',
            'choice_value' => 'id',
        ));

        $form->submit(array('2', '3'));

        $this->assertEquals(array($this->objectChoices[1], $this->objectChoices[2]), $form->getData());
        $this->assertEquals(array('2', '3'), $form->getViewData());
        $this->assertTrue($form->isSynchronized());
    }

    public function testSubmitSingleExpandedRequired()
    {
        $form = $this->factory->create(static::TESTED_TYPE, null, array(
            'multiple' => false,
            'expanded' => true,
            'required' => true,
            'choices' => $this->choices,
        ));

        $form->submit('b');

        $this->assertSame('b', $form->getData());
        $this->assertSame('b', $form->getViewData());
        $this->assertEmpty($form->getExtraData());
        $this->assertTrue($form->isSynchronized());

        $this->assertFalse($form[0]->getData());
        $this->assertTrue($form[1]->getData());
        $this->assertFalse($form[2]->getData());
        $this->assertFalse($form[3]->getData());
        $this->assertFalse($form[4]->getData());
        $this->assertNull($form[0]->getViewData());
        $this->assertSame('b', $form[1]->getViewData());
        $this->assertNull($form[2]->getViewData());
        $this->assertNull($form[3]->getViewData());
        $this->assertNull($form[4]->getViewData());
    }

    public function testSubmitSingleExpandedRequiredInvalidChoice()
    {
        $form = $this->factory->create(static::TESTED_TYPE, null, array(
            'multiple' => false,
            'expanded' => true,
            'required' => true,
            'choices' => $this->choices,
        ));

        $form->submit('foobar');

        $this->assertNull($form->getData());
        $this->assertSame('foobar', $form->getViewData());
        $this->assertEmpty($form->getExtraData());
        $this->assertFalse($form->isSynchronized());

        $this->assertFalse($form[0]->getData());
        $this->assertFalse($form[1]->getData());
        $this->assertFalse($form[2]->getData());
        $this->assertFalse($form[3]->getData());
        $this->assertFalse($form[4]->getData());
        $this->assertNull($form[0]->getViewData());
        $this->assertNull($form[1]->getViewData());
        $this->assertNull($form[2]->getViewData());
        $this->assertNull($form[3]->getViewData());
        $this->assertNull($form[4]->getViewData());
    }

    public function testSubmitSingleExpandedNonRequired()
    {
        $form = $this->factory->create(static::TESTED_TYPE, null, array(
            'multiple' => false,
            'expanded' => true,
            'required' => false,
            'choices' => $this->choices,
        ));

        $form->submit('b');

        $this->assertSame('b', $form->getData());
        $this->assertSame('b', $form->getViewData());
        $this->assertEmpty($form->getExtraData());
        $this->assertTrue($form->isSynchronized());

        $this->assertFalse($form['placeholder']->getData());
        $this->assertFalse($form[0]->getData());
        $this->assertTrue($form[1]->getData());
        $this->assertFalse($form[2]->getData());
        $this->assertFalse($form[3]->getData());
        $this->assertFalse($form[4]->getData());
        $this->assertNull($form['placeholder']->getViewData());
        $this->assertNull($form[0]->getViewData());
        $this->assertSame('b', $form[1]->getViewData());
        $this->assertNull($form[2]->getViewData());
        $this->assertNull($form[3]->getViewData());
        $this->assertNull($form[4]->getViewData());
    }

    public function testSubmitSingleExpandedNonRequiredInvalidChoice()
    {
        $form = $this->factory->create(static::TESTED_TYPE, null, array(
            'multiple' => false,
            'expanded' => true,
            'required' => false,
            'choices' => $this->choices,
        ));

        $form->submit('foobar');

        $this->assertNull($form->getData());
        $this->assertSame('foobar', $form->getViewData());
        $this->assertEmpty($form->getExtraData());
        $this->assertFalse($form->isSynchronized());

        $this->assertFalse($form[0]->getData());
        $this->assertFalse($form[1]->getData());
        $this->assertFalse($form[2]->getData());
        $this->assertFalse($form[3]->getData());
        $this->assertFalse($form[4]->getData());
        $this->assertNull($form[0]->getViewData());
        $this->assertNull($form[1]->getViewData());
        $this->assertNull($form[2]->getViewData());
        $this->assertNull($form[3]->getViewData());
        $this->assertNull($form[4]->getViewData());
    }

    public function testSubmitSingleExpandedRequiredNull()
    {
        $form = $this->factory->create(static::TESTED_TYPE, null, array(
            'multiple' => false,
            'expanded' => true,
            'required' => true,
            'choices' => $this->choices,
        ));

        $form->submit(null);

        $this->assertNull($form->getData());
        $this->assertSame('', $form->getViewData(), 'View data should always be a string');
        $this->assertSame(array(), $form->getExtraData(), 'ChoiceType is compound when expanded, extra data should always be an array');
        $this->assertTrue($form->isSynchronized());

        $this->assertFalse($form[0]->getData());
        $this->assertFalse($form[1]->getData());
        $this->assertFalse($form[2]->getData());
        $this->assertFalse($form[3]->getData());
        $this->assertFalse($form[4]->getData());
        $this->assertNull($form[0]->getViewData());
        $this->assertNull($form[1]->getViewData());
        $this->assertNull($form[2]->getViewData());
        $this->assertNull($form[3]->getViewData());
        $this->assertNull($form[4]->getViewData());
    }

    // In edge cases (for example, when choices are loaded dynamically by a
    // loader), the choices may be empty. Make sure to behave the same as when
    // choices are available.
    public function testSubmitSingleExpandedRequiredNullNoChoices()
    {
        $form = $this->factory->create(static::TESTED_TYPE, null, array(
            'multiple' => false,
            'expanded' => true,
            'required' => true,
            'choices' => array(),
        ));

        $form->submit(null);

        $this->assertNull($form->getData());
        $this->assertSame('', $form->getViewData(), 'View data should always be a string');
        $this->assertSame(array(), $form->getExtraData(), 'ChoiceType is compound when expanded, extra data should always be an array');
        $this->assertTrue($form->isSynchronized());
    }

    public function testSubmitSingleExpandedRequiredEmpty()
    {
        $form = $this->factory->create(static::TESTED_TYPE, null, array(
            'multiple' => false,
            'expanded' => true,
            'required' => true,
            'choices' => $this->choices,
        ));

        $form->submit('');

        $this->assertNull($form->getData());
        $this->assertSame('', $form->getViewData(), 'View data should always be a string');
        $this->assertSame(array(), $form->getExtraData(), 'ChoiceType is compound when expanded, extra data should always be an array');
        $this->assertTrue($form->isSynchronized());

        $this->assertFalse($form[0]->getData());
        $this->assertFalse($form[1]->getData());
        $this->assertFalse($form[2]->getData());
        $this->assertFalse($form[3]->getData());
        $this->assertFalse($form[4]->getData());
        $this->assertNull($form[0]->getViewData());
        $this->assertNull($form[1]->getViewData());
        $this->assertNull($form[2]->getViewData());
        $this->assertNull($form[3]->getViewData());
        $this->assertNull($form[4]->getViewData());
    }

    // In edge cases (for example, when choices are loaded dynamically by a
    // loader), the choices may be empty. Make sure to behave the same as when
    // choices are available.
    public function testSubmitSingleExpandedRequiredEmptyNoChoices()
    {
        $form = $this->factory->create(static::TESTED_TYPE, null, array(
            'multiple' => false,
            'expanded' => true,
            'required' => true,
            'choices' => array(),
        ));

        $form->submit('');

        $this->assertNull($form->getData());
        $this->assertSame('', $form->getViewData(), 'View data should always be a string');
        $this->assertSame(array(), $form->getExtraData(), 'ChoiceType is compound when expanded, extra data should always be an array');
        $this->assertTrue($form->isSynchronized());
    }

    public function testSubmitSingleExpandedRequiredFalse()
    {
        $form = $this->factory->create(static::TESTED_TYPE, null, array(
            'multiple' => false,
            'expanded' => true,
            'required' => true,
            'choices' => $this->choices,
        ));

        $form->submit(false);

        $this->assertNull($form->getData());
        $this->assertSame('', $form->getViewData(), 'View data should always be a string');
        $this->assertSame(array(), $form->getExtraData(), 'ChoiceType is compound when expanded, extra data should always be an array');
        $this->assertTrue($form->isSynchronized());

        $this->assertFalse($form[0]->getData());
        $this->assertFalse($form[1]->getData());
        $this->assertFalse($form[2]->getData());
        $this->assertFalse($form[3]->getData());
        $this->assertFalse($form[4]->getData());
        $this->assertNull($form[0]->getViewData());
        $this->assertNull($form[1]->getViewData());
        $this->assertNull($form[2]->getViewData());
        $this->assertNull($form[3]->getViewData());
        $this->assertNull($form[4]->getViewData());
    }

    // In edge cases (for example, when choices are loaded dynamically by a
    // loader), the choices may be empty. Make sure to behave the same as when
    // choices are available.
    public function testSubmitSingleExpandedRequiredFalseNoChoices()
    {
        $form = $this->factory->create(static::TESTED_TYPE, null, array(
            'multiple' => false,
            'expanded' => true,
            'required' => true,
            'choices' => array(),
        ));

        $form->submit(false);

        $this->assertNull($form->getData());
        $this->assertSame('', $form->getViewData(), 'View data should always be a string');
        $this->assertSame(array(), $form->getExtraData(), 'ChoiceType is compound when expanded, extra data should always be an array');
        $this->assertTrue($form->isSynchronized());
    }

    public function testSubmitSingleExpandedNonRequiredNull()
    {
        $form = $this->factory->create(static::TESTED_TYPE, null, array(
            'multiple' => false,
            'expanded' => true,
            'required' => false,
            'choices' => $this->choices,
        ));

        $form->submit(null);

        $this->assertNull($form->getData());
        $this->assertSame('', $form->getViewData(), 'View data should always be a string');
        $this->assertSame(array(), $form->getExtraData(), 'ChoiceType is compound when expanded, extra data should always be an array');
        $this->assertTrue($form->isSynchronized());

        $this->assertTrue($form['placeholder']->getData());
        $this->assertFalse($form[0]->getData());
        $this->assertFalse($form[1]->getData());
        $this->assertFalse($form[2]->getData());
        $this->assertFalse($form[3]->getData());
        $this->assertFalse($form[4]->getData());
        $this->assertSame('', $form['placeholder']->getViewData());
        $this->assertNull($form[0]->getViewData());
        $this->assertNull($form[1]->getViewData());
        $this->assertNull($form[2]->getViewData());
        $this->assertNull($form[3]->getViewData());
        $this->assertNull($form[4]->getViewData());
    }

    // In edge cases (for example, when choices are loaded dynamically by a
    // loader), the choices may be empty. Make sure to behave the same as when
    // choices are available.
    public function testSubmitSingleExpandedNonRequiredNullNoChoices()
    {
        $form = $this->factory->create(static::TESTED_TYPE, null, array(
            'multiple' => false,
            'expanded' => true,
            'required' => false,
            'choices' => array(),
        ));

        $form->submit(null);

        $this->assertNull($form->getData());
        $this->assertSame('', $form->getViewData(), 'View data should always be a string');
        $this->assertSame(array(), $form->getExtraData(), 'ChoiceType is compound when expanded, extra data should always be an array');
        $this->assertTrue($form->isSynchronized());
    }

    public function testSubmitSingleExpandedNonRequiredEmpty()
    {
        $form = $this->factory->create(static::TESTED_TYPE, null, array(
            'multiple' => false,
            'expanded' => true,
            'required' => false,
            'choices' => $this->choices,
        ));

        $form->submit('');

        $this->assertNull($form->getData());
        $this->assertSame('', $form->getViewData(), 'View data should always be a string');
        $this->assertSame(array(), $form->getExtraData(), 'ChoiceType is compound when expanded, extra data should always be an array');
        $this->assertTrue($form->isSynchronized());

        $this->assertTrue($form['placeholder']->getData());
        $this->assertFalse($form[0]->getData());
        $this->assertFalse($form[1]->getData());
        $this->assertFalse($form[2]->getData());
        $this->assertFalse($form[3]->getData());
        $this->assertFalse($form[4]->getData());
        $this->assertSame('', $form['placeholder']->getViewData());
        $this->assertNull($form[0]->getViewData());
        $this->assertNull($form[1]->getViewData());
        $this->assertNull($form[2]->getViewData());
        $this->assertNull($form[3]->getViewData());
        $this->assertNull($form[4]->getViewData());
    }

    // In edge cases (for example, when choices are loaded dynamically by a
    // loader), the choices may be empty. Make sure to behave the same as when
    // choices are available.
    public function testSubmitSingleExpandedNonRequiredEmptyNoChoices()
    {
        $form = $this->factory->create(static::TESTED_TYPE, null, array(
            'multiple' => false,
            'expanded' => true,
            'required' => false,
            'choices' => array(),
        ));

        $form->submit('');

        $this->assertNull($form->getData());
        $this->assertSame('', $form->getViewData(), 'View data should always be a string');
        $this->assertSame(array(), $form->getExtraData(), 'ChoiceType is compound when expanded, extra data should always be an array');
        $this->assertTrue($form->isSynchronized());
    }

    public function testSubmitSingleExpandedNonRequiredFalse()
    {
        $form = $this->factory->create(static::TESTED_TYPE, null, array(
            'multiple' => false,
            'expanded' => true,
            'required' => false,
            'choices' => $this->choices,
        ));

        $form->submit(false);

        $this->assertNull($form->getData());
        $this->assertSame('', $form->getViewData(), 'View data should always be a string');
        $this->assertSame(array(), $form->getExtraData(), 'ChoiceType is compound when expanded, extra data should always be an array');
        $this->assertTrue($form->isSynchronized());

        $this->assertTrue($form['placeholder']->getData());
        $this->assertFalse($form[0]->getData());
        $this->assertFalse($form[1]->getData());
        $this->assertFalse($form[2]->getData());
        $this->assertFalse($form[3]->getData());
        $this->assertFalse($form[4]->getData());
        $this->assertSame('', $form['placeholder']->getViewData());
        $this->assertNull($form[0]->getViewData());
        $this->assertNull($form[1]->getViewData());
        $this->assertNull($form[2]->getViewData());
        $this->assertNull($form[3]->getViewData());
        $this->assertNull($form[4]->getViewData());
    }

    // In edge cases (for example, when choices are loaded dynamically by a
    // loader), the choices may be empty. Make sure to behave the same as when
    // choices are available.
    public function testSubmitSingleExpandedNonRequiredFalseNoChoices()
    {
        $form = $this->factory->create(static::TESTED_TYPE, null, array(
            'multiple' => false,
            'expanded' => true,
            'required' => false,
            'choices' => array(),
        ));

        $form->submit(false);

        $this->assertNull($form->getData());
        $this->assertSame('', $form->getViewData(), 'View data should always be a string');
        $this->assertSame(array(), $form->getExtraData(), 'ChoiceType is compound when expanded, extra data should always be an array');
        $this->assertTrue($form->isSynchronized());
    }

    public function testSubmitSingleExpandedWithEmptyChild()
    {
        $form = $this->factory->create(static::TESTED_TYPE, null, array(
            'multiple' => false,
            'expanded' => true,
            'choices' => array(
                'Empty' => '',
                'Not empty' => 1,
            ),
        ));

        $form->submit('');

        $this->assertSame('', $form->getData());
        $this->assertTrue($form->isSynchronized());

        $this->assertTrue($form[0]->getData());
        $this->assertFalse($form[1]->getData());
        $this->assertSame('', $form[0]->getViewData());
        $this->assertNull($form[1]->getViewData());
    }

    public function testSubmitSingleExpandedObjectChoices()
    {
        $form = $this->factory->create(static::TESTED_TYPE, null, array(
            'multiple' => false,
            'expanded' => true,
            'choices' => $this->objectChoices,
            'choice_label' => 'name',
            'choice_value' => 'id',
        ));

        $form->submit('2');

        $this->assertSame($this->objectChoices[1], $form->getData());
        $this->assertTrue($form->isSynchronized());

        $this->assertFalse($form[0]->getData());
        $this->assertTrue($form[1]->getData());
        $this->assertFalse($form[2]->getData());
        $this->assertFalse($form[3]->getData());
        $this->assertFalse($form[4]->getData());
        $this->assertNull($form[0]->getViewData());
        $this->assertSame('2', $form[1]->getViewData());
        $this->assertNull($form[2]->getViewData());
        $this->assertNull($form[3]->getViewData());
        $this->assertNull($form[4]->getViewData());
    }

    public function testSubmitMultipleExpanded()
    {
        $form = $this->factory->create(static::TESTED_TYPE, null, array(
            'multiple' => true,
            'expanded' => true,
            'choices' => $this->choices,
        ));

        $form->submit(array('a', 'c'));

        $this->assertSame(array('a', 'c'), $form->getData());
        $this->assertSame(array('a', 'c'), $form->getViewData());
        $this->assertEmpty($form->getExtraData());
        $this->assertTrue($form->isSynchronized());

        $this->assertTrue($form[0]->getData());
        $this->assertFalse($form[1]->getData());
        $this->assertTrue($form[2]->getData());
        $this->assertFalse($form[3]->getData());
        $this->assertFalse($form[4]->getData());
        $this->assertSame('a', $form[0]->getViewData());
        $this->assertNull($form[1]->getViewData());
        $this->assertSame('c', $form[2]->getViewData());
        $this->assertNull($form[3]->getViewData());
        $this->assertNull($form[4]->getViewData());
    }

    public function testSubmitMultipleExpandedInvalidScalarChoice()
    {
        $form = $this->factory->create(static::TESTED_TYPE, null, array(
            'multiple' => true,
            'expanded' => true,
            'choices' => $this->choices,
        ));

        $form->submit('foobar');

        $this->assertNull($form->getData());
        $this->assertSame('foobar', $form->getViewData());
        $this->assertEmpty($form->getExtraData());
        $this->assertFalse($form->isSynchronized());

        $this->assertFalse($form[0]->getData());
        $this->assertFalse($form[1]->getData());
        $this->assertFalse($form[2]->getData());
        $this->assertFalse($form[3]->getData());
        $this->assertFalse($form[4]->getData());
        $this->assertNull($form[0]->getViewData());
        $this->assertNull($form[1]->getViewData());
        $this->assertNull($form[2]->getViewData());
        $this->assertNull($form[3]->getViewData());
        $this->assertNull($form[4]->getViewData());
    }

    public function testSubmitMultipleExpandedInvalidArrayChoice()
    {
        $form = $this->factory->create(static::TESTED_TYPE, null, array(
            'multiple' => true,
            'expanded' => true,
            'choices' => $this->choices,
        ));

        $form->submit(array('a', 'foobar'));

        $this->assertNull($form->getData());
        $this->assertSame(array('a', 'foobar'), $form->getViewData());
        $this->assertEmpty($form->getExtraData());
        $this->assertFalse($form->isSynchronized());

        $this->assertFalse($form[0]->getData());
        $this->assertFalse($form[1]->getData());
        $this->assertFalse($form[2]->getData());
        $this->assertFalse($form[3]->getData());
        $this->assertFalse($form[4]->getData());
        $this->assertNull($form[0]->getViewData());
        $this->assertNull($form[1]->getViewData());
        $this->assertNull($form[2]->getViewData());
        $this->assertNull($form[3]->getViewData());
        $this->assertNull($form[4]->getViewData());
    }

    public function testSubmitMultipleExpandedEmpty()
    {
        $form = $this->factory->create(static::TESTED_TYPE, null, array(
            'multiple' => true,
            'expanded' => true,
            'choices' => $this->choices,
        ));

        $form->submit(array());

        $this->assertSame(array(), $form->getData());
        $this->assertTrue($form->isSynchronized());

        $this->assertFalse($form[0]->getData());
        $this->assertFalse($form[1]->getData());
        $this->assertFalse($form[2]->getData());
        $this->assertFalse($form[3]->getData());
        $this->assertFalse($form[4]->getData());
        $this->assertNull($form[0]->getViewData());
        $this->assertNull($form[1]->getViewData());
        $this->assertNull($form[2]->getViewData());
        $this->assertNull($form[3]->getViewData());
        $this->assertNull($form[4]->getViewData());
    }

    // In edge cases (for example, when choices are loaded dynamically by a
    // loader), the choices may be empty. Make sure to behave the same as when
    // choices are available.
    public function testSubmitMultipleExpandedEmptyNoChoices()
    {
        $form = $this->factory->create(static::TESTED_TYPE, null, array(
            'multiple' => true,
            'expanded' => true,
            'choices' => array(),
        ));

        $form->submit(array());

        $this->assertSame(array(), $form->getData());
        $this->assertTrue($form->isSynchronized());
    }

    public function testSubmitMultipleExpandedWithEmptyChild()
    {
        $form = $this->factory->create(static::TESTED_TYPE, null, array(
            'multiple' => true,
            'expanded' => true,
            'choices' => array(
                'Empty' => '',
                'Not Empty' => 1,
                'Not Empty 2' => 2,
            ),
        ));

        $form->submit(array('', '2'));

        $this->assertSame(array('', 2), $form->getData());
        $this->assertTrue($form->isSynchronized());

        $this->assertTrue($form[0]->getData());
        $this->assertFalse($form[1]->getData());
        $this->assertTrue($form[2]->getData());
        $this->assertSame('', $form[0]->getViewData());
        $this->assertNull($form[1]->getViewData());
        $this->assertSame('2', $form[2]->getViewData());
    }

    public function testSubmitMultipleExpandedObjectChoices()
    {
        $form = $this->factory->create(static::TESTED_TYPE, null, array(
            'multiple' => true,
            'expanded' => true,
            'choices' => $this->objectChoices,
            'choice_label' => 'name',
            'choice_value' => 'id',
        ));

        $form->submit(array('1', '2'));

        $this->assertSame(array($this->objectChoices[0], $this->objectChoices[1]), $form->getData());
        $this->assertTrue($form->isSynchronized());

        $this->assertTrue($form[0]->getData());
        $this->assertTrue($form[1]->getData());
        $this->assertFalse($form[2]->getData());
        $this->assertFalse($form[3]->getData());
        $this->assertFalse($form[4]->getData());
        $this->assertSame('1', $form[0]->getViewData());
        $this->assertSame('2', $form[1]->getViewData());
        $this->assertNull($form[2]->getViewData());
        $this->assertNull($form[3]->getViewData());
        $this->assertNull($form[4]->getViewData());
    }

    public function testSubmitMultipleChoicesInts()
    {
        $form = $this->factory->create(static::TESTED_TYPE, null, array(
            'multiple' => true,
            'choices' => array_flip($this->numericChoicesFlipped),
        ));

        $form->submit(array(1, 2));

        $this->assertTrue($form->isSynchronized());
    }

    public function testSingleSelectedObjectChoices()
    {
        $view = $this->factory->create(static::TESTED_TYPE, $this->objectChoices[3], array(
            'multiple' => false,
            'expanded' => false,
            'choices' => $this->objectChoices,
            'choice_label' => 'name',
            'choice_value' => 'id',
        ))
            ->createView();

        /** @var callable $selectedChecker */
        $selectedChecker = $view->vars['is_selected'];

        $this->assertTrue($selectedChecker($view->vars['choices'][3]->value, $view->vars['value']));
        $this->assertFalse($selectedChecker($view->vars['choices'][1]->value, $view->vars['value']));
    }

    public function testMultipleSelectedObjectChoices()
    {
        $view = $this->factory->create(static::TESTED_TYPE, array($this->objectChoices[3]), array(
            'multiple' => true,
            'expanded' => false,
            'choices' => $this->objectChoices,
            'choice_label' => 'name',
            'choice_value' => 'id',
        ))
            ->createView();

        /** @var callable $selectedChecker */
        $selectedChecker = $view->vars['is_selected'];

        $this->assertTrue($selectedChecker($view->vars['choices'][3]->value, $view->vars['value']));
        $this->assertFalse($selectedChecker($view->vars['choices'][1]->value, $view->vars['value']));
    }

    public function testPassRequiredToView()
    {
        $view = $this->factory->create(static::TESTED_TYPE, null, array(
            'choices' => $this->choices,
        ))
            ->createView();

        $this->assertTrue($view->vars['required']);
    }

    public function testPassNonRequiredToView()
    {
        $view = $this->factory->create(static::TESTED_TYPE, null, array(
            'required' => false,
            'choices' => $this->choices,
        ))
            ->createView();

        $this->assertFalse($view->vars['required']);
    }

    public function testPassMultipleToView()
    {
        $view = $this->factory->create(static::TESTED_TYPE, null, array(
            'multiple' => true,
            'choices' => $this->choices,
        ))
            ->createView();

        $this->assertTrue($view->vars['multiple']);
    }

    public function testPassExpandedToView()
    {
        $view = $this->factory->create(static::TESTED_TYPE, null, array(
            'expanded' => true,
            'choices' => $this->choices,
        ))
            ->createView();

        $this->assertTrue($view->vars['expanded']);
    }

    public function testPassChoiceTranslationDomainToView()
    {
        $view = $this->factory->create(static::TESTED_TYPE, null, array(
            'choices' => $this->choices,
        ))
            ->createView();

        $this->assertNull($view->vars['choice_translation_domain']);
    }

    public function testChoiceTranslationDomainWithTrueValueToView()
    {
        $view = $this->factory->create(static::TESTED_TYPE, null, array(
            'choices' => $this->choices,
            'choice_translation_domain' => true,
        ))
            ->createView();

        $this->assertNull($view->vars['choice_translation_domain']);
    }

    public function testDefaultChoiceTranslationDomainIsSameAsTranslationDomainToView()
    {
        $view = $this->factory->create(static::TESTED_TYPE, null, array(
            'choices' => $this->choices,
            'translation_domain' => 'foo',
        ))
            ->createView();

        $this->assertEquals('foo', $view->vars['choice_translation_domain']);
    }

    public function testInheritChoiceTranslationDomainFromParent()
    {
        $view = $this->factory
            ->createNamedBuilder('parent', FormTypeTest::TESTED_TYPE, null, array(
                'translation_domain' => 'domain',
            ))
            ->add('child', static::TESTED_TYPE)
            ->getForm()
            ->createView();

        $this->assertEquals('domain', $view['child']->vars['choice_translation_domain']);
    }

    public function testPlaceholderIsNullByDefaultIfRequired()
    {
        $view = $this->factory->create(static::TESTED_TYPE, null, array(
            'multiple' => false,
            'required' => true,
            'choices' => $this->choices,
        ))
            ->createView();

        $this->assertNull($view->vars['placeholder']);
    }

    public function testPlaceholderIsEmptyStringByDefaultIfNotRequired()
    {
        $view = $this->factory->create(static::TESTED_TYPE, null, array(
            'multiple' => false,
            'required' => false,
            'choices' => $this->choices,
        ))
            ->createView();

        $this->assertSame('', $view->vars['placeholder']);
    }

    /**
     * @dataProvider getOptionsWithPlaceholder
     */
    public function testPassPlaceholderToView($multiple, $expanded, $required, $placeholder, $viewValue)
    {
        $view = $this->factory->create(static::TESTED_TYPE, null, array(
            'multiple' => $multiple,
            'expanded' => $expanded,
            'required' => $required,
            'placeholder' => $placeholder,
            'choices' => $this->choices,
        ))
            ->createView();

        $this->assertSame($viewValue, $view->vars['placeholder']);
        $this->assertFalse($view->vars['placeholder_in_choices']);
    }

    /**
     * @dataProvider getOptionsWithPlaceholder
     */
    public function testDontPassPlaceholderIfContainedInChoices($multiple, $expanded, $required, $placeholder, $viewValue)
    {
        $view = $this->factory->create(static::TESTED_TYPE, null, array(
            'multiple' => $multiple,
            'expanded' => $expanded,
            'required' => $required,
            'placeholder' => $placeholder,
            'choices' => array('Empty' => '', 'A' => 'a'),
        ))
            ->createView();

        $this->assertNull($view->vars['placeholder']);
        $this->assertTrue($view->vars['placeholder_in_choices']);
    }

    public function getOptionsWithPlaceholder()
    {
        return array(
            // single non-expanded
            array(false, false, false, 'foobar', 'foobar'),
            array(false, false, false, '', ''),
            array(false, false, false, null, null),
            array(false, false, false, false, null),
            array(false, false, true, 'foobar', 'foobar'),
            array(false, false, true, '', ''),
            array(false, false, true, null, null),
            array(false, false, true, false, null),
            // single expanded
            array(false, true, false, 'foobar', 'foobar'),
            // radios should never have an empty label
            array(false, true, false, '', 'None'),
            array(false, true, false, null, null),
            array(false, true, false, false, null),
            // required radios should never have a placeholder
            array(false, true, true, 'foobar', null),
            array(false, true, true, '', null),
            array(false, true, true, null, null),
            array(false, true, true, false, null),
            // multiple non-expanded
            array(true, false, false, 'foobar', null),
            array(true, false, false, '', null),
            array(true, false, false, null, null),
            array(true, false, false, false, null),
            array(true, false, true, 'foobar', null),
            array(true, false, true, '', null),
            array(true, false, true, null, null),
            array(true, false, true, false, null),
            // multiple expanded
            array(true, true, false, 'foobar', null),
            array(true, true, false, '', null),
            array(true, true, false, null, null),
            array(true, true, false, false, null),
            array(true, true, true, 'foobar', null),
            array(true, true, true, '', null),
            array(true, true, true, null, null),
            array(true, true, true, false, null),
        );
    }

    public function testPassChoicesToView()
    {
        $choices = array('A' => 'a', 'B' => 'b', 'C' => 'c', 'D' => 'd');
        $view = $this->factory->create(static::TESTED_TYPE, null, array(
            'choices' => $choices,
        ))
            ->createView();

        $this->assertEquals(array(
            new ChoiceView('a', 'a', 'A'),
            new ChoiceView('b', 'b', 'B'),
            new ChoiceView('c', 'c', 'C'),
            new ChoiceView('d', 'd', 'D'),
        ), $view->vars['choices']);
    }

    public function testPassPreferredChoicesToView()
    {
        $choices = array('A' => 'a', 'B' => 'b', 'C' => 'c', 'D' => 'd');
        $view = $this->factory->create(static::TESTED_TYPE, null, array(
            'choices' => $choices,
            'preferred_choices' => array('b', 'd'),
        ))
            ->createView();

        $this->assertEquals(array(
            0 => new ChoiceView('a', 'a', 'A'),
            2 => new ChoiceView('c', 'c', 'C'),
        ), $view->vars['choices']);
        $this->assertEquals(array(
            1 => new ChoiceView('b', 'b', 'B'),
            3 => new ChoiceView('d', 'd', 'D'),
        ), $view->vars['preferred_choices']);
    }

    public function testPassHierarchicalChoicesToView()
    {
        $view = $this->factory->create(static::TESTED_TYPE, null, array(
            'choices' => $this->groupedChoices,
            'preferred_choices' => array('b', 'd'),
        ))
            ->createView();

        $this->assertEquals(array(
            'Symfony' => new ChoiceGroupView('Symfony', array(
                0 => new ChoiceView('a', 'a', 'Bernhard'),
                2 => new ChoiceView('c', 'c', 'Kris'),
            )),
            'Doctrine' => new ChoiceGroupView('Doctrine', array(
                4 => new ChoiceView('e', 'e', 'Roman'),
            )),
        ), $view->vars['choices']);
        $this->assertEquals(array(
            'Symfony' => new ChoiceGroupView('Symfony', array(
                1 => new ChoiceView('b', 'b', 'Fabien'),
            )),
            'Doctrine' => new ChoiceGroupView('Doctrine', array(
                3 => new ChoiceView('d', 'd', 'Jon'),
            )),
        ), $view->vars['preferred_choices']);
    }

    public function testPassChoiceDataToView()
    {
        $obj1 = (object) array('value' => 'a', 'label' => 'A');
        $obj2 = (object) array('value' => 'b', 'label' => 'B');
        $obj3 = (object) array('value' => 'c', 'label' => 'C');
        $obj4 = (object) array('value' => 'd', 'label' => 'D');
        $view = $this->factory->create(static::TESTED_TYPE, null, array(
            'choices' => array($obj1, $obj2, $obj3, $obj4),
            'choice_label' => 'label',
            'choice_value' => 'value',
        ))
            ->createView();

        $this->assertEquals(array(
            new ChoiceView($obj1, 'a', 'A'),
            new ChoiceView($obj2, 'b', 'B'),
            new ChoiceView($obj3, 'c', 'C'),
            new ChoiceView($obj4, 'd', 'D'),
        ), $view->vars['choices']);
    }

    public function testAdjustFullNameForMultipleNonExpanded()
    {
        $view = $this->factory->createNamed('name', static::TESTED_TYPE, null, array(
            'multiple' => true,
            'expanded' => false,
            'choices' => $this->choices,
        ))
            ->createView();

        $this->assertSame('name[]', $view->vars['full_name']);
    }

    // https://github.com/symfony/symfony/issues/3298
    public function testInitializeWithEmptyChoices()
    {
        $this->assertInstanceOf('Symfony\Component\Form\FormInterface', $this->factory->createNamed('name', static::TESTED_TYPE, null, array(
            'choices' => array(),
<<<<<<< HEAD
        ));
=======
            'choices_as_values' => true,
        )));
>>>>>>> 945fee14
    }

    public function testInitializeWithDefaultObjectChoice()
    {
        $obj1 = (object) array('value' => 'a', 'label' => 'A');
        $obj2 = (object) array('value' => 'b', 'label' => 'B');
        $obj3 = (object) array('value' => 'c', 'label' => 'C');
        $obj4 = (object) array('value' => 'd', 'label' => 'D');

        $form = $this->factory->create(static::TESTED_TYPE, null, array(
            'choices' => array($obj1, $obj2, $obj3, $obj4),
            'choice_label' => 'label',
            'choice_value' => 'value',
            // Used to break because "data_class" was inferred, which needs to
            // remain null in every case (because it refers to the view format)
            'data' => $obj3,
        ));

        // Trigger data initialization
        $this->assertSame('c', $form->getViewData());
    }

    /**
     * This covers the case when:
     *  - Custom choice type added after a choice type.
     *  - Custom type is expanded.
     *  - Custom type replaces 'choices' normalizer with a custom one.
     * In this case, custom type should not inherit labels from the first added choice type.
     */
    public function testCustomChoiceTypeDoesNotInheritChoiceLabels()
    {
        $builder = $this->factory->createBuilder();
        $builder->add('choice', static::TESTED_TYPE, array(
                'choices' => array(
                    '1' => '1',
                    '2' => '2',
                ),
            )
        );
        $builder->add('subChoice', 'Symfony\Component\Form\Tests\Fixtures\ChoiceSubType');
        $form = $builder->getForm();

        // The default 'choices' normalizer would fill the $choiceLabels, but it has been replaced
        // in the custom choice type, so $choiceLabels->labels remains empty array.
        // In this case the 'choice_label' closure returns null and not the closure from the first choice type.
        $this->assertNull($form->get('subChoice')->getConfig()->getOption('choice_label'));
    }

    /**
     * @dataProvider invalidNestedValueTestMatrix
     */
    public function testSubmitInvalidNestedValue($multiple, $expanded, $submissionData)
    {
        $form = $this->factory->create(static::TESTED_TYPE, null, array(
            'choices' => $this->choices,
            'multiple' => $multiple,
            'expanded' => $expanded,
        ));

        $form->submit($submissionData);
        $this->assertFalse($form->isSynchronized());
        $this->assertEquals('All choices submitted must be NULL, strings or ints.', $form->getTransformationFailure()->getMessage());
    }

    public function invalidNestedValueTestMatrix()
    {
        return array(
            'non-multiple, non-expanded' => array(false, false, array(array())),
            'non-multiple, expanded' => array(false, true, array(array())),
            'multiple, non-expanded' => array(true, false, array(array())),
            'multiple, expanded' => array(true, true, array(array())),
        );
    }
}<|MERGE_RESOLUTION|>--- conflicted
+++ resolved
@@ -102,13 +102,9 @@
 
     public function testChoiceListAndChoicesCanBeEmpty()
     {
-<<<<<<< HEAD
-        $this->factory->create(static::TESTED_TYPE);
-=======
         $this->assertInstanceOf('Symfony\Component\Form\FormInterface', $this->factory->create(static::TESTED_TYPE, null, array(
             'choices_as_values' => true,
         )));
->>>>>>> 945fee14
     }
 
     public function testExpandedChoicesOptionsTurnIntoChildren()
@@ -1713,12 +1709,7 @@
     {
         $this->assertInstanceOf('Symfony\Component\Form\FormInterface', $this->factory->createNamed('name', static::TESTED_TYPE, null, array(
             'choices' => array(),
-<<<<<<< HEAD
-        ));
-=======
-            'choices_as_values' => true,
         )));
->>>>>>> 945fee14
     }
 
     public function testInitializeWithDefaultObjectChoice()
