--- conflicted
+++ resolved
@@ -11,78 +11,9 @@
 
 namespace Symfony\Component\Form\Extension\Validator\Util;
 
-use Symfony\Component\HttpFoundation\RequestStack;
-
 /**
  * @author Bernhard Schussek <bschussek@gmail.com>
  */
 class ServerParams extends \Symfony\Component\Form\Util\ServerParams
 {
-<<<<<<< HEAD
-    private $requestStack;
-
-    public function __construct(RequestStack $requestStack = null)
-    {
-        $this->requestStack = $requestStack;
-    }
-
-    /**
-     * Returns maximum post size in bytes.
-     *
-     * @return null|int     The maximum post size in bytes
-     */
-    public function getPostMaxSize()
-    {
-        $iniMax = strtolower($this->getNormalizedIniPostMaxSize());
-
-        if ('' === $iniMax) {
-            return;
-        }
-
-        $max = ltrim($iniMax, '+');
-        if (0 === strpos($max, '0x')) {
-            $max = intval($max, 16);
-        } elseif (0 === strpos($max, '0')) {
-            $max = intval($max, 8);
-        } else {
-            $max = intval($max);
-        }
-
-        switch (substr($iniMax, -1)) {
-            case 't': $max *= 1024;
-            case 'g': $max *= 1024;
-            case 'm': $max *= 1024;
-            case 'k': $max *= 1024;
-        }
-
-        return $max;
-    }
-
-    /**
-     * Returns the normalized "post_max_size" ini setting.
-     *
-     * @return string
-     */
-    public function getNormalizedIniPostMaxSize()
-    {
-        return strtoupper(trim(ini_get('post_max_size')));
-    }
-
-    /**
-     * Returns the content length of the request.
-     *
-     * @return mixed The request content length.
-     */
-    public function getContentLength()
-    {
-        if (null !== $this->requestStack && null !== $request = $this->requestStack->getCurrentRequest()) {
-            return $request->server->get('CONTENT_LENGTH');
-        }
-
-        return isset($_SERVER['CONTENT_LENGTH'])
-            ? (int) $_SERVER['CONTENT_LENGTH']
-            : null;
-    }
-=======
->>>>>>> efb1237b
 }