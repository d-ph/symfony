--- conflicted
+++ resolved
@@ -25,25 +25,14 @@
     },
     "require-dev": {
         "doctrine/collections": "~1.0",
-<<<<<<< HEAD
         "symfony/validator": "^3.2.5|~4.0",
         "symfony/dependency-injection": "~3.3|~4.0",
         "symfony/config": "~2.7|~3.0|~4.0",
         "symfony/http-foundation": "~2.8|~3.0|~4.0",
-        "symfony/http-kernel": "~2.8|~3.0|~4.0",
+        "symfony/http-kernel": "^3.3.5|~4.0",
         "symfony/security-csrf": "~2.8|~3.0|~4.0",
         "symfony/translation": "~2.8|~3.0|~4.0",
         "symfony/var-dumper": "~3.3|~4.0"
-=======
-        "symfony/validator": "^2.8.18|^3.2.5",
-        "symfony/dependency-injection": "~3.3",
-        "symfony/config": "~2.7|~3.0",
-        "symfony/http-foundation": "~2.8|~3.0",
-        "symfony/http-kernel": "^3.3.5",
-        "symfony/security-csrf": "~2.8|~3.0",
-        "symfony/translation": "~2.8|~3.0",
-        "symfony/var-dumper": "~3.3"
->>>>>>> 6b5d35f0
     },
     "conflict": {
         "phpunit/phpunit": "<4.8.35|<5.4.3,>=5.0",
