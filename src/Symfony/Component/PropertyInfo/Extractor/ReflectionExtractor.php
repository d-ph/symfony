<?php

/*
 * This file is part of the Symfony package.
 *
 * (c) Fabien Potencier <fabien@symfony.com>
 *
 * For the full copyright and license information, please view the LICENSE
 * file that was distributed with this source code.
 */

namespace Symfony\Component\PropertyInfo\Extractor;

use Symfony\Component\Inflector\Inflector;
use Symfony\Component\PropertyInfo\PropertyAccessExtractorInterface;
use Symfony\Component\PropertyInfo\PropertyListExtractorInterface;
use Symfony\Component\PropertyInfo\PropertyTypeExtractorInterface;
use Symfony\Component\PropertyInfo\Type;

/**
 * Extracts data using the reflection API.
 *
 * @author Kévin Dunglas <dunglas@gmail.com>
 */
class ReflectionExtractor implements PropertyListExtractorInterface, PropertyTypeExtractorInterface, PropertyAccessExtractorInterface
{
    /**
     * @internal
     *
     * @var string[]
     */
    public static $mutatorPrefixes = array('add', 'remove', 'set');

    /**
     * @internal
     *
     * @var string[]
     */
    public static $accessorPrefixes = array('is', 'can', 'get');

    /**
     * @internal
     *
     * @var string[]
     */
    public static $arrayMutatorPrefixes = array('add', 'remove');

    private $supportsParameterType;

    public function __construct()
    {
        $this->supportsParameterType = method_exists('ReflectionParameter', 'getType');
    }

    /**
     * {@inheritdoc}
     */
    public function getProperties($class, array $context = array())
    {
        try {
            $reflectionClass = new \ReflectionClass($class);
        } catch (\ReflectionException $e) {
            return;
        }

        $reflectionProperties = $reflectionClass->getProperties();

        $properties = array();
        foreach ($reflectionProperties as $reflectionProperty) {
            if ($reflectionProperty->isPublic()) {
                $properties[$reflectionProperty->name] = true;
            }
        }

        foreach ($reflectionClass->getMethods(\ReflectionMethod::IS_PUBLIC) as $reflectionMethod) {
<<<<<<< HEAD
            $propertyName = $this->getPropertyName($reflectionMethod->name, $reflectionProperties);
=======
            if ($reflectionMethod->isStatic()) {
                continue;
            }

            $propertyName = $this->getPropertyName($reflectionMethod->name);
>>>>>>> 20bdaa6c
            if (!$propertyName || isset($properties[$propertyName])) {
                continue;
            }
            if (!preg_match('/^[A-Z]{2,}/', $propertyName)) {
                $propertyName = lcfirst($propertyName);
            }
            $properties[$propertyName] = true;
        }

        return array_keys($properties);
    }

    /**
     * {@inheritdoc}
     */
    public function getTypes($class, $property, array $context = array())
    {
        if ($fromMutator = $this->extractFromMutator($class, $property)) {
            return $fromMutator;
        }

        if ($fromAccessor = $this->extractFromAccessor($class, $property)) {
            return $fromAccessor;
        }
    }

    /**
     * {@inheritdoc}
     */
    public function isReadable($class, $property, array $context = array())
    {
        if ($this->isPublicProperty($class, $property)) {
            return true;
        }

        list($reflectionMethod) = $this->getAccessorMethod($class, $property);

        return null !== $reflectionMethod;
    }

    /**
     * {@inheritdoc}
     */
    public function isWritable($class, $property, array $context = array())
    {
        if ($this->isPublicProperty($class, $property)) {
            return true;
        }

        list($reflectionMethod) = $this->getMutatorMethod($class, $property);

        return null !== $reflectionMethod;
    }

    /**
     * Tries to extract type information from mutators.
     *
     * @param string $class
     * @param string $property
     *
     * @return Type[]|null
     */
    private function extractFromMutator($class, $property)
    {
        list($reflectionMethod, $prefix) = $this->getMutatorMethod($class, $property);
        if (null === $reflectionMethod) {
            return;
        }

        $reflectionParameters = $reflectionMethod->getParameters();
        $reflectionParameter = $reflectionParameters[0];

        if ($this->supportsParameterType) {
            if (!$reflectionType = $reflectionParameter->getType()) {
                return;
            }
            $type = $this->extractFromReflectionType($reflectionType);

            // HHVM reports variadics with "array" but not builtin type hints
            if (!$reflectionType->isBuiltin() && Type::BUILTIN_TYPE_ARRAY === $type->getBuiltinType()) {
                return;
            }
        } elseif (preg_match('/^(?:[^ ]++ ){4}([a-zA-Z_\x7F-\xFF][^ ]++)/', $reflectionParameter, $info)) {
            if (Type::BUILTIN_TYPE_ARRAY === $info[1]) {
                $type = new Type(Type::BUILTIN_TYPE_ARRAY, $reflectionParameter->allowsNull(), null, true);
            } elseif (Type::BUILTIN_TYPE_CALLABLE === $info[1]) {
                $type = new Type(Type::BUILTIN_TYPE_CALLABLE, $reflectionParameter->allowsNull());
            } else {
                $type = new Type(Type::BUILTIN_TYPE_OBJECT, $reflectionParameter->allowsNull(), $info[1]);
            }
        } else {
            return;
        }

        if (in_array($prefix, self::$arrayMutatorPrefixes)) {
            $type = new Type(Type::BUILTIN_TYPE_ARRAY, false, null, true, new Type(Type::BUILTIN_TYPE_INT), $type);
        }

        return array($type);
    }

    /**
     * Tries to extract type information from accessors.
     *
     * @param string $class
     * @param string $property
     *
     * @return Type[]|null
     */
    private function extractFromAccessor($class, $property)
    {
        list($reflectionMethod, $prefix) = $this->getAccessorMethod($class, $property);
        if (null === $reflectionMethod) {
            return;
        }

        if ($this->supportsParameterType && $reflectionType = $reflectionMethod->getReturnType()) {
            return array($this->extractFromReflectionType($reflectionType));
        }

        if (in_array($prefix, array('is', 'can'))) {
            return array(new Type(Type::BUILTIN_TYPE_BOOL));
        }
    }

    /**
     * Extracts data from the PHP 7 reflection type.
     *
     * @param \ReflectionType $reflectionType
     *
     * @return Type
     */
    private function extractFromReflectionType(\ReflectionType $reflectionType)
    {
        $phpTypeOrClass = $reflectionType instanceof \ReflectionNamedType ? $reflectionType->getName() : $reflectionType->__toString();
        $nullable = $reflectionType->allowsNull();

        if (Type::BUILTIN_TYPE_ARRAY === $phpTypeOrClass) {
            $type = new Type(Type::BUILTIN_TYPE_ARRAY, $nullable, null, true);
        } elseif ('void' === $phpTypeOrClass) {
            $type = new Type(Type::BUILTIN_TYPE_NULL, $nullable);
        } elseif ($reflectionType->isBuiltin()) {
            $type = new Type($phpTypeOrClass, $nullable);
        } else {
            $type = new Type(Type::BUILTIN_TYPE_OBJECT, $nullable, $phpTypeOrClass);
        }

        return $type;
    }

    /**
     * Does the class have the given public property?
     *
     * @param string $class
     * @param string $property
     *
     * @return bool
     */
    private function isPublicProperty($class, $property)
    {
        try {
            $reflectionProperty = new \ReflectionProperty($class, $property);

            return $reflectionProperty->isPublic();
        } catch (\ReflectionException $e) {
            // Return false if the property doesn't exist
        }

        return false;
    }

    /**
     * Gets the accessor method.
     *
     * Returns an array with a the instance of \ReflectionMethod as first key
     * and the prefix of the method as second or null if not found.
     *
     * @param string $class
     * @param string $property
     *
     * @return array|null
     */
    private function getAccessorMethod($class, $property)
    {
        $ucProperty = ucfirst($property);

        foreach (self::$accessorPrefixes as $prefix) {
            try {
                $reflectionMethod = new \ReflectionMethod($class, $prefix.$ucProperty);
                if ($reflectionMethod->isStatic()) {
                    continue;
                }

                if (0 === $reflectionMethod->getNumberOfRequiredParameters()) {
                    return array($reflectionMethod, $prefix);
                }
            } catch (\ReflectionException $e) {
                // Return null if the property doesn't exist
            }
        }
    }

    /**
     * Gets the mutator method.
     *
     * Returns an array with a the instance of \ReflectionMethod as first key
     * and the prefix of the method as second or null if not found.
     *
     * @param string $class
     * @param string $property
     *
     * @return array
     */
    private function getMutatorMethod($class, $property)
    {
        $ucProperty = ucfirst($property);
        $ucSingulars = (array) Inflector::singularize($ucProperty);

        foreach (self::$mutatorPrefixes as $prefix) {
<<<<<<< HEAD
            $names = array($ucProperty);
            if (in_array($prefix, self::$arrayMutatorPrefixes)) {
                $names = array_merge($names, $ucSingulars);
            }
=======
            try {
                $reflectionMethod = new \ReflectionMethod($class, $prefix.$ucProperty);
                if ($reflectionMethod->isStatic()) {
                    continue;
                }
>>>>>>> 20bdaa6c

            foreach ($names as $name) {
                try {
                    $reflectionMethod = new \ReflectionMethod($class, $prefix.$name);

                    // Parameter can be optional to allow things like: method(array $foo = null)
                    if ($reflectionMethod->getNumberOfParameters() >= 1) {
                        return array($reflectionMethod, $prefix);
                    }
                } catch (\ReflectionException $e) {
                    // Try the next prefix if the method doesn't exist
                }
            }
        }
    }

    /**
     * Extracts a property name from a method name.
     *
     * @param string                $methodName
     * @param \ReflectionProperty[] $reflectionProperties
     *
     * @return string
     */
    private function getPropertyName($methodName, array $reflectionProperties)
    {
        $pattern = implode('|', array_merge(self::$accessorPrefixes, self::$mutatorPrefixes));

        if (preg_match('/^('.$pattern.')(.+)$/i', $methodName, $matches)) {
            if (!in_array($matches[1], self::$arrayMutatorPrefixes)) {
                return $matches[2];
            }

            foreach ($reflectionProperties as $reflectionProperty) {
                foreach ((array) Inflector::singularize($reflectionProperty->name) as $name) {
                    if (strtolower($name) === strtolower($matches[2])) {
                        return $reflectionProperty->name;
                    }
                }
            }

            return $matches[2];
        }
    }
}<|MERGE_RESOLUTION|>--- conflicted
+++ resolved
@@ -73,15 +73,11 @@
         }
 
         foreach ($reflectionClass->getMethods(\ReflectionMethod::IS_PUBLIC) as $reflectionMethod) {
-<<<<<<< HEAD
-            $propertyName = $this->getPropertyName($reflectionMethod->name, $reflectionProperties);
-=======
             if ($reflectionMethod->isStatic()) {
                 continue;
             }
 
-            $propertyName = $this->getPropertyName($reflectionMethod->name);
->>>>>>> 20bdaa6c
+            $propertyName = $this->getPropertyName($reflectionMethod->name, $reflectionProperties);
             if (!$propertyName || isset($properties[$propertyName])) {
                 continue;
             }
@@ -301,22 +297,17 @@
         $ucSingulars = (array) Inflector::singularize($ucProperty);
 
         foreach (self::$mutatorPrefixes as $prefix) {
-<<<<<<< HEAD
             $names = array($ucProperty);
             if (in_array($prefix, self::$arrayMutatorPrefixes)) {
                 $names = array_merge($names, $ucSingulars);
             }
-=======
-            try {
-                $reflectionMethod = new \ReflectionMethod($class, $prefix.$ucProperty);
-                if ($reflectionMethod->isStatic()) {
-                    continue;
-                }
->>>>>>> 20bdaa6c
 
             foreach ($names as $name) {
                 try {
                     $reflectionMethod = new \ReflectionMethod($class, $prefix.$name);
+                    if ($reflectionMethod->isStatic()) {
+                        continue;
+                    }
 
                     // Parameter can be optional to allow things like: method(array $foo = null)
                     if ($reflectionMethod->getNumberOfParameters() >= 1) {
