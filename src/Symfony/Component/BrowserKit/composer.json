--- conflicted
+++ resolved
@@ -20,14 +20,8 @@
         "symfony/dom-crawler": "~2.8|~3.0"
     },
     "require-dev": {
-<<<<<<< HEAD
-        "symfony/phpunit-bridge": "~2.8|~3.0",
         "symfony/process": "~2.8|~3.0",
         "symfony/css-selector": "~2.8|~3.0"
-=======
-        "symfony/process": "~2.0,>=2.0.5|~3.0.0",
-        "symfony/css-selector": "~2.0,>=2.0.5|~3.0.0"
->>>>>>> c8475c93
     },
     "suggest": {
         "symfony/process": ""
