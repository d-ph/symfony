parameters:
    baz_class: BazClass
    foo_class: Bar\FooClass
    foo: bar

services:
    service_container:
        class: Symfony\Component\DependencyInjection\ContainerInterface
        synthetic: true
    foo:
        class: Bar\FooClass
        tags:
            - { name: foo, foo: foo }
            - { name: foo, bar: bar, baz: baz }
        arguments: [foo, '@foo.baz', { '%foo%': 'foo is %foo%', foobar: '%foo%' }, true, '@service_container']
        properties: { foo: bar, moo: '@foo.baz', qux: { '%foo%': 'foo is %foo%', foobar: '%foo%' } }
        calls:
            - [setBar, ['@bar']]
            - [initialize, {  }]

        factory: [Bar\FooClass, getInstance]
        configurator: sc_configure
        public: true
    foo.baz:
        class: '%baz_class%'
        factory: ['%baz_class%', getInstance]
        configurator: ['%baz_class%', configureStatic1]
        public: true
    bar:
        class: Bar\FooClass
        arguments: [foo, '@foo.baz', '%foo_bar%']
        configurator: ['@foo.baz', configure]
        public: true
    foo_bar:
        class: '%foo_class%'
        shared: false
        arguments: ['@deprecated_service']
        public: true
    method_call1:
        class: Bar\FooClass
        file: '%path%foo.php'
        calls:
            - [setBar, ['@foo']]
            - [setBar, ['@?foo2']]
            - [setBar, ['@?foo3']]
            - [setBar, ['@?foobaz']]
            - [setBar, ['@=service("foo").foo() ~ (container.hasParameter("foo") ? parameter("foo") : "default")']]
        public: true

    foo_with_inline:
        class: Foo
        calls:
            - [setBar, ['@inlined']]
        public: true

    inlined:
        class: Bar
        public: false
        properties: { pub: pub }
        calls:
            - [setBaz, ['@baz']]

    baz:
        class: Baz
        calls:
            - [setFoo, ['@foo_with_inline']]
        public: true

    request:
        class: Request
        synthetic: true
        public: true
    configurator_service:
        class: ConfClass
        public: false
        calls:
            - [setFoo, ['@baz']]

    configured_service:
        class: stdClass
        configurator: ['@configurator_service', configureStdClass]
        public: true
    configurator_service_simple:
        class: ConfClass
        public: false
        arguments: ['bar']
    configured_service_simple:
        class: stdClass
        configurator: ['@configurator_service_simple', configureStdClass]
        public: true
    decorated:
        class: stdClass
        public: true
    decorator_service:
        class: stdClass
        decorates: decorated
        public: true
    decorator_service_with_name:
        class: stdClass
        decorates: decorated
        decoration_inner_name: decorated.pif-pouf
        public: true
    deprecated_service:
        class: stdClass
        deprecated: The "%service_id%" service is deprecated. You should stop using it, as it will soon be removed.
        public: true
    new_factory:
        class: FactoryClass
        public: false
        properties: { foo: bar }
    factory_service:
        class: Bar
        factory: ['@foo.baz', getInstance]
        public: true
    new_factory_service:
        class: FooBarBaz
        properties: { foo: bar }
        factory: ['@new_factory', getInstance]
        public: true
    service_from_static_method:
        class: Bar\FooClass
        factory: [Bar\FooClass, getInstance]
        public: true
    factory_simple:
        class: SimpleFactoryClass
        deprecated: The "%service_id%" service is deprecated. You should stop using it, as it will soon be removed.
        public: false
        arguments: ['foo']
    factory_service_simple:
        class: Bar
        factory: ['@factory_simple', getInstance]
        public: true
    lazy_context:
        class: LazyContext
        arguments: [!iterator {'k1': '@foo.baz', 'k2': '@service_container'}, !iterator []]
        public: true
    lazy_context_ignore_invalid_ref:
        class: LazyContext
        arguments: [!iterator ['@foo.baz', '@?invalid'], !iterator []]
<<<<<<< HEAD
    BAR:
        class: stdClass
        properties: { bar: '@bar' }
    bar2:
        class: stdClass
    BAR2:
        class: stdClass
    alias_for_foo: '@foo'
    alias_for_alias: '@foo'
=======
        public: true
    alias_for_foo:
        alias: 'foo'
        public: true
    alias_for_alias:
        alias: 'foo'
        public: true
>>>>>>> ad4bc6b6
    Psr\Container\ContainerInterface:
        alias: service_container
        public: false
    Symfony\Component\DependencyInjection\ContainerInterface:
        alias: service_container
        public: false<|MERGE_RESOLUTION|>--- conflicted
+++ resolved
@@ -6,6 +6,7 @@
 services:
     service_container:
         class: Symfony\Component\DependencyInjection\ContainerInterface
+        public: true
         synthetic: true
     foo:
         class: Bar\FooClass
@@ -137,17 +138,16 @@
     lazy_context_ignore_invalid_ref:
         class: LazyContext
         arguments: [!iterator ['@foo.baz', '@?invalid'], !iterator []]
-<<<<<<< HEAD
+        public: true
     BAR:
         class: stdClass
         properties: { bar: '@bar' }
+        public: true
     bar2:
         class: stdClass
+        public: true
     BAR2:
         class: stdClass
-    alias_for_foo: '@foo'
-    alias_for_alias: '@foo'
-=======
         public: true
     alias_for_foo:
         alias: 'foo'
@@ -155,7 +155,6 @@
     alias_for_alias:
         alias: 'foo'
         public: true
->>>>>>> ad4bc6b6
     Psr\Container\ContainerInterface:
         alias: service_container
         public: false
