--- conflicted
+++ resolved
@@ -38,11 +38,6 @@
     {
         $this->container = $container;
 
-<<<<<<< HEAD
-        $ancestors = array();
-
-=======
->>>>>>> 67df429d
         foreach ($container->getDefinitions() as $id => $definition) {
             if ($definition->isSynthetic() || $definition->isAbstract()) {
                 continue;
