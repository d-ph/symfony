--- conflicted
+++ resolved
@@ -34,12 +34,8 @@
      * Processes the ContainerBuilder to validate the Definition.
      *
      * @param ContainerBuilder $container
-<<<<<<< HEAD
+     *
      * @throws RuntimeException When the Definition is invalid
-=======
-     *
-     * @throws \RuntimeException When the Definition is invalid
->>>>>>> ec7eec5f
      */
     public function process(ContainerBuilder $container)
     {
