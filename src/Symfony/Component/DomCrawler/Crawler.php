--- conflicted
+++ resolved
@@ -244,12 +244,7 @@
         $dom->validateOnParse = true;
 
         if ('' !== trim($content)) {
-<<<<<<< HEAD
-            @$dom->loadXML($content, LIBXML_NONET);
-=======
-            // remove the default namespace to make XPath expressions simpler
-            @$dom->loadXML(str_replace('xmlns', 'ns', $content), LIBXML_NONET | (defined('LIBXML_PARSEHUGE') ? LIBXML_PARSEHUGE : 0));
->>>>>>> 50b48f65
+            @$dom->loadXML($content, LIBXML_NONET | (defined('LIBXML_PARSEHUGE') ? LIBXML_PARSEHUGE : 0));
         }
 
         libxml_use_internal_errors($internalErrors);
