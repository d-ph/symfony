--- conflicted
+++ resolved
@@ -73,7 +73,6 @@
         $crawler->add(new \DOMNode());
     }
 
-<<<<<<< HEAD
     /**
      * @expectedException \InvalidArgumentException
      * @expectedExceptionMessage Attaching DOM nodes from multiple documents in the same crawler is forbidden.
@@ -84,11 +83,6 @@
         $crawler->addHtmlContent('<html><div class="foo"></html>', 'UTF-8');
     }
 
-    /**
-     * @covers Symfony\Component\DomCrawler\Crawler::addHtmlContent
-     */
-=======
->>>>>>> 9a1574a7
     public function testAddHtmlContent()
     {
         $crawler = new Crawler();
