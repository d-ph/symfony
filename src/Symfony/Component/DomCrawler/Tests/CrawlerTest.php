<?php

/*
 * This file is part of the Symfony package.
 *
 * (c) Fabien Potencier <fabien@symfony.com>
 *
 * For the full copyright and license information, please view the LICENSE
 * file that was distributed with this source code.
 */

namespace Symfony\Component\DomCrawler\Tests;

use Symfony\Component\DomCrawler\Crawler;

class CrawlerTest extends \PHPUnit_Framework_TestCase
{
    public function testConstructor()
    {
        $crawler = new Crawler();
        $this->assertCount(0, $crawler, '__construct() returns an empty crawler');

        $doc = new \DOMDocument();
        $node = $doc->createElement('test');

        $crawler = new Crawler($node);
        $this->assertCount(1, $crawler, '__construct() takes a node as a first argument');
    }

    public function testAdd()
    {
        $crawler = new Crawler();
        $crawler->add($this->createDomDocument());
        $this->assertEquals('foo', $crawler->filterXPath('//div')->attr('class'), '->add() adds nodes from a \DOMDocument');

        $crawler = new Crawler();
        $crawler->add($this->createNodeList());
        $this->assertEquals('foo', $crawler->filterXPath('//div')->attr('class'), '->add() adds nodes from a \DOMNodeList');

        $list = array();
        foreach ($this->createNodeList() as $node) {
            $list[] = $node;
        }
        $crawler = new Crawler();
        $crawler->add($list);
        $this->assertEquals('foo', $crawler->filterXPath('//div')->attr('class'), '->add() adds nodes from an array of nodes');

        $crawler = new Crawler();
        $crawler->add($this->createNodeList()->item(0));
        $this->assertEquals('foo', $crawler->filterXPath('//div')->attr('class'), '->add() adds nodes from a \DOMElement');

        $crawler = new Crawler();
        $crawler->add('<html><body>Foo</body></html>');
        $this->assertEquals('Foo', $crawler->filterXPath('//body')->text(), '->add() adds nodes from a string');
    }

    /**
     * @expectedException \InvalidArgumentException
     */
    public function testAddInvalidType()
    {
        $crawler = new Crawler();
        $crawler->add(1);
    }

<<<<<<< HEAD
    /**
     * @expectedException \InvalidArgumentException
     * @expectedExceptionMessage Nodes set in a Crawler must be DOMElement or DOMDocument instances, "DOMNode" given.
     */
    public function testAddInvalidNode()
    {
        $crawler = new Crawler();
        $crawler->add(new \DOMNode());
    }

    /**
     * @covers Symfony\Component\DomCrawler\Crawler::addHtmlContent
     */
=======
>>>>>>> d3008b42
    public function testAddHtmlContent()
    {
        $crawler = new Crawler();
        $crawler->addHtmlContent('<html><div class="foo"></html>', 'UTF-8');

        $this->assertEquals('foo', $crawler->filterXPath('//div')->attr('class'), '->addHtmlContent() adds nodes from an HTML string');
    }

    /**
     * @covers Symfony\Component\DomCrawler\Crawler::addHtmlContent
     */
    public function testAddHtmlContentWithBaseTag()
    {
        $crawler = new Crawler();

        $crawler->addHtmlContent('<html><head><base href="http://symfony.com"></head><a href="/contact"></a></html>', 'UTF-8');

        $this->assertEquals('http://symfony.com', $crawler->filterXPath('//base')->attr('href'), '->addHtmlContent() adds nodes from an HTML string');
        $this->assertEquals('http://symfony.com/contact', $crawler->filterXPath('//a')->link()->getUri(), '->addHtmlContent() adds nodes from an HTML string');
    }

    /**
<<<<<<< HEAD
     * @covers Symfony\Component\DomCrawler\Crawler::addHtmlContent
=======
     * @requires extension mbstring
>>>>>>> d3008b42
     */
    public function testAddHtmlContentCharset()
    {
        $crawler = new Crawler();
        $crawler->addHtmlContent('<html><div class="foo">Tiếng Việt</html>', 'UTF-8');

        $this->assertEquals('Tiếng Việt', $crawler->filterXPath('//div')->text());
    }

    public function testAddHtmlContentInvalidBaseTag()
    {
        $crawler = new Crawler(null, 'http://symfony.com');

        $crawler->addHtmlContent('<html><head><base target="_top"></head><a href="/contact"></a></html>', 'UTF-8');

        $this->assertEquals('http://symfony.com/contact', current($crawler->filterXPath('//a')->links())->getUri(), '->addHtmlContent() correctly handles a non-existent base tag href attribute');
    }

    public function testAddHtmlContentUnsupportedCharset()
    {
        $crawler = new Crawler();
        $crawler->addHtmlContent(file_get_contents(__DIR__.'/Fixtures/windows-1250.html'), 'Windows-1250');

        $this->assertEquals('Žťčýů', $crawler->filterXPath('//p')->text());
    }

    /**
<<<<<<< HEAD
     * @covers Symfony\Component\DomCrawler\Crawler::addHtmlContent
=======
     * @requires extension mbstring
>>>>>>> d3008b42
     */
    public function testAddHtmlContentCharsetGbk()
    {
        $crawler = new Crawler();
        //gbk encode of <html><p>中文</p></html>
        $crawler->addHtmlContent(base64_decode('PGh0bWw+PHA+1tDOxDwvcD48L2h0bWw+'), 'gbk');

        $this->assertEquals('中文', $crawler->filterXPath('//p')->text());
    }

    public function testAddHtmlContentWithErrors()
    {
        $internalErrors = libxml_use_internal_errors(true);

        $crawler = new Crawler();
        $crawler->addHtmlContent(<<<EOF
<!DOCTYPE html>
<html>
    <head>
    </head>
    <body>
        <nav><a href="#"><a href="#"></nav>
    </body>
</html>
EOF
        , 'UTF-8');

        $errors = libxml_get_errors();
        $this->assertCount(1, $errors);
        $this->assertEquals("Tag nav invalid\n", $errors[0]->message);

        libxml_clear_errors();
        libxml_use_internal_errors($internalErrors);
    }

    public function testAddXmlContent()
    {
        $crawler = new Crawler();
        $crawler->addXmlContent('<html><div class="foo"></div></html>', 'UTF-8');

        $this->assertEquals('foo', $crawler->filterXPath('//div')->attr('class'), '->addXmlContent() adds nodes from an XML string');
    }

    public function testAddXmlContentCharset()
    {
        $crawler = new Crawler();
        $crawler->addXmlContent('<html><div class="foo">Tiếng Việt</div></html>', 'UTF-8');

        $this->assertEquals('Tiếng Việt', $crawler->filterXPath('//div')->text());
    }

    public function testAddXmlContentWithErrors()
    {
        $internalErrors = libxml_use_internal_errors(true);

        $crawler = new Crawler();
        $crawler->addXmlContent(<<<EOF
<!DOCTYPE html>
<html>
    <head>
    </head>
    <body>
        <nav><a href="#"><a href="#"></nav>
    </body>
</html>
EOF
        , 'UTF-8');

        $this->assertTrue(count(libxml_get_errors()) > 1);

        libxml_clear_errors();
        libxml_use_internal_errors($internalErrors);
    }

    public function testAddContent()
    {
        $crawler = new Crawler();
        $crawler->addContent('<html><div class="foo"></html>', 'text/html; charset=UTF-8');
        $this->assertEquals('foo', $crawler->filterXPath('//div')->attr('class'), '->addContent() adds nodes from an HTML string');

        $crawler = new Crawler();
        $crawler->addContent('<html><div class="foo"></html>', 'text/html; charset=UTF-8; dir=RTL');
        $this->assertEquals('foo', $crawler->filterXPath('//div')->attr('class'), '->addContent() adds nodes from an HTML string with extended content type');

        $crawler = new Crawler();
        $crawler->addContent('<html><div class="foo"></html>');
        $this->assertEquals('foo', $crawler->filterXPath('//div')->attr('class'), '->addContent() uses text/html as the default type');

        $crawler = new Crawler();
        $crawler->addContent('<html><div class="foo"></div></html>', 'text/xml; charset=UTF-8');
        $this->assertEquals('foo', $crawler->filterXPath('//div')->attr('class'), '->addContent() adds nodes from an XML string');

        $crawler = new Crawler();
        $crawler->addContent('<html><div class="foo"></div></html>', 'text/xml');
        $this->assertEquals('foo', $crawler->filterXPath('//div')->attr('class'), '->addContent() adds nodes from an XML string');

        $crawler = new Crawler();
        $crawler->addContent('foo bar', 'text/plain');
        $this->assertCount(0, $crawler, '->addContent() does nothing if the type is not (x|ht)ml');

        $crawler = new Crawler();
        $crawler->addContent('<html><meta http-equiv="Content-Type" content="text/html; charset=utf-8" /><span>中文</span></html>');
        $this->assertEquals('中文', $crawler->filterXPath('//span')->text(), '->addContent() guess wrong charset');

        $crawler = new Crawler();
        $crawler->addContent(iconv('UTF-8', 'SJIS', '<html><head><meta charset="Shift_JIS"></head><body>日本語</body></html>'));
        $this->assertEquals('日本語', $crawler->filterXPath('//body')->text(), '->addContent() can recognize "Shift_JIS" in html5 meta charset tag');
    }

    public function testAddDocument()
    {
        $crawler = new Crawler();
        $crawler->addDocument($this->createDomDocument());

        $this->assertEquals('foo', $crawler->filterXPath('//div')->attr('class'), '->addDocument() adds nodes from a \DOMDocument');
    }

    public function testAddNodeList()
    {
        $crawler = new Crawler();
        $crawler->addNodeList($this->createNodeList());

        $this->assertEquals('foo', $crawler->filterXPath('//div')->attr('class'), '->addNodeList() adds nodes from a \DOMNodeList');
    }

    public function testAddNodes()
    {
        $list = array();
        foreach ($this->createNodeList() as $node) {
            $list[] = $node;
        }

        $crawler = new Crawler();
        $crawler->addNodes($list);

        $this->assertEquals('foo', $crawler->filterXPath('//div')->attr('class'), '->addNodes() adds nodes from an array of nodes');
    }

    public function testAddNode()
    {
        $crawler = new Crawler();
        $crawler->addNode($this->createNodeList()->item(0));

        $this->assertEquals('foo', $crawler->filterXPath('//div')->attr('class'), '->addNode() adds nodes from a \DOMElement');
    }

    public function testClear()
    {
        $doc = new \DOMDocument();
        $node = $doc->createElement('test');

        $crawler = new Crawler($node);
        $crawler->clear();
        $this->assertCount(0, $crawler, '->clear() removes all the nodes from the crawler');
    }

    public function testEq()
    {
        $crawler = $this->createTestCrawler()->filterXPath('//li');
        $this->assertNotSame($crawler, $crawler->eq(0), '->eq() returns a new instance of a crawler');
        $this->assertInstanceOf('Symfony\\Component\\DomCrawler\\Crawler', $crawler, '->eq() returns a new instance of a crawler');

        $this->assertEquals('Two', $crawler->eq(1)->text(), '->eq() returns the nth node of the list');
        $this->assertCount(0, $crawler->eq(100), '->eq() returns an empty crawler if the nth node does not exist');
    }

    public function testEach()
    {
        $data = $this->createTestCrawler()->filterXPath('//ul[1]/li')->each(function ($node, $i) {
            return $i.'-'.$node->text();
        });

        $this->assertEquals(array('0-One', '1-Two', '2-Three'), $data, '->each() executes an anonymous function on each node of the list');
    }

    public function testIteration()
    {
        $crawler = $this->createTestCrawler()->filterXPath('//li');

        $this->assertInstanceOf('Traversable', $crawler);
        $this->assertContainsOnlyInstancesOf('DOMElement', iterator_to_array($crawler), 'Iterating a Crawler gives DOMElement instances');
    }

    public function testSlice()
    {
        $crawler = $this->createTestCrawler()->filterXPath('//ul[1]/li');
        $this->assertNotSame($crawler->slice(), $crawler, '->slice() returns a new instance of a crawler');
        $this->assertInstanceOf('Symfony\\Component\\DomCrawler\\Crawler', $crawler->slice(), '->slice() returns a new instance of a crawler');

        $this->assertCount(3, $crawler->slice(), '->slice() does not slice the nodes in the list if any param is entered');
        $this->assertCount(1, $crawler->slice(1, 1), '->slice() slices the nodes in the list');
    }

    public function testReduce()
    {
        $crawler = $this->createTestCrawler()->filterXPath('//ul[1]/li');
        $nodes = $crawler->reduce(function ($node, $i) {
            return $i !== 1;
        });
        $this->assertNotSame($nodes, $crawler, '->reduce() returns a new instance of a crawler');
        $this->assertInstanceOf('Symfony\\Component\\DomCrawler\\Crawler', $nodes, '->reduce() returns a new instance of a crawler');

        $this->assertCount(2, $nodes, '->reduce() filters the nodes in the list');
    }

    public function testAttr()
    {
        $this->assertEquals('first', $this->createTestCrawler()->filterXPath('//li')->attr('class'), '->attr() returns the attribute of the first element of the node list');

        try {
            $this->createTestCrawler()->filterXPath('//ol')->attr('class');
            $this->fail('->attr() throws an \InvalidArgumentException if the node list is empty');
        } catch (\InvalidArgumentException $e) {
            $this->assertTrue(true, '->attr() throws an \InvalidArgumentException if the node list is empty');
        }
    }

    public function testMissingAttrValueIsNull()
    {
        $crawler = new Crawler();
        $crawler->addContent('<html><div non-empty-attr="sample value" empty-attr=""></div></html>', 'text/html; charset=UTF-8');
        $div = $crawler->filterXPath('//div');

        $this->assertEquals('sample value', $div->attr('non-empty-attr'), '->attr() reads non-empty attributes correctly');
        $this->assertEquals('', $div->attr('empty-attr'), '->attr() reads empty attributes correctly');
        $this->assertNull($div->attr('missing-attr'), '->attr() reads missing attributes correctly');
    }

    public function testNodeName()
    {
        $this->assertEquals('li', $this->createTestCrawler()->filterXPath('//li')->nodeName(), '->nodeName() returns the node name of the first element of the node list');

        try {
            $this->createTestCrawler()->filterXPath('//ol')->nodeName();
            $this->fail('->nodeName() throws an \InvalidArgumentException if the node list is empty');
        } catch (\InvalidArgumentException $e) {
            $this->assertTrue(true, '->nodeName() throws an \InvalidArgumentException if the node list is empty');
        }
    }

    public function testText()
    {
        $this->assertEquals('One', $this->createTestCrawler()->filterXPath('//li')->text(), '->text() returns the node value of the first element of the node list');

        try {
            $this->createTestCrawler()->filterXPath('//ol')->text();
            $this->fail('->text() throws an \InvalidArgumentException if the node list is empty');
        } catch (\InvalidArgumentException $e) {
            $this->assertTrue(true, '->text() throws an \InvalidArgumentException if the node list is empty');
        }
    }

    public function testHtml()
    {
        $this->assertEquals('<img alt="Bar">', $this->createTestCrawler()->filterXPath('//a[5]')->html());
        $this->assertEquals('<input type="text" value="TextValue" name="TextName"><input type="submit" value="FooValue" name="FooName" id="FooId"><input type="button" value="BarValue" name="BarName" id="BarId"><button value="ButtonValue" name="ButtonName" id="ButtonId"></button>', trim($this->createTestCrawler()->filterXPath('//form[@id="FooFormId"]')->html()));

        try {
            $this->createTestCrawler()->filterXPath('//ol')->html();
            $this->fail('->html() throws an \InvalidArgumentException if the node list is empty');
        } catch (\InvalidArgumentException $e) {
            $this->assertTrue(true, '->html() throws an \InvalidArgumentException if the node list is empty');
        }
    }

    public function testExtract()
    {
        $crawler = $this->createTestCrawler()->filterXPath('//ul[1]/li');

        $this->assertEquals(array('One', 'Two', 'Three'), $crawler->extract('_text'), '->extract() returns an array of extracted data from the node list');
        $this->assertEquals(array(array('One', 'first'), array('Two', ''), array('Three', '')), $crawler->extract(array('_text', 'class')), '->extract() returns an array of extracted data from the node list');

        $this->assertEquals(array(), $this->createTestCrawler()->filterXPath('//ol')->extract('_text'), '->extract() returns an empty array if the node list is empty');
    }

    public function testFilterXpathComplexQueries()
    {
        $crawler = $this->createTestCrawler()->filterXPath('//body');

        $this->assertCount(0, $crawler->filterXPath('/input'));
        $this->assertCount(0, $crawler->filterXPath('/body'));
        $this->assertCount(1, $crawler->filterXPath('./body'));
        $this->assertCount(1, $crawler->filterXPath('.//body'));
        $this->assertCount(5, $crawler->filterXPath('.//input'));
        $this->assertCount(4, $crawler->filterXPath('//form')->filterXPath('//button | //input'));
        $this->assertCount(1, $crawler->filterXPath('body'));
        $this->assertCount(6, $crawler->filterXPath('//button | //input'));
        $this->assertCount(1, $crawler->filterXPath('//body'));
        $this->assertCount(1, $crawler->filterXPath('descendant-or-self::body'));
        $this->assertCount(1, $crawler->filterXPath('//div[@id="parent"]')->filterXPath('./div'), 'A child selection finds only the current div');
        $this->assertCount(3, $crawler->filterXPath('//div[@id="parent"]')->filterXPath('descendant::div'), 'A descendant selector matches the current div and its child');
        $this->assertCount(3, $crawler->filterXPath('//div[@id="parent"]')->filterXPath('//div'), 'A descendant selector matches the current div and its child');
        $this->assertCount(5, $crawler->filterXPath('(//a | //div)//img'));
        $this->assertCount(7, $crawler->filterXPath('((//a | //div)//img | //ul)'));
        $this->assertCount(7, $crawler->filterXPath('( ( //a | //div )//img | //ul )'));
    }

    public function testFilterXPath()
    {
        $crawler = $this->createTestCrawler();
        $this->assertNotSame($crawler, $crawler->filterXPath('//li'), '->filterXPath() returns a new instance of a crawler');
        $this->assertInstanceOf('Symfony\\Component\\DomCrawler\\Crawler', $crawler, '->filterXPath() returns a new instance of a crawler');

        $crawler = $this->createTestCrawler()->filterXPath('//ul');
        $this->assertCount(6, $crawler->filterXPath('//li'), '->filterXPath() filters the node list with the XPath expression');

        $crawler = $this->createTestCrawler();
        $this->assertCount(3, $crawler->filterXPath('//body')->filterXPath('//button')->parents(), '->filterXpath() preserves parents when chained');
    }

    public function testFilterRemovesDuplicates()
    {
        $crawler = $this->createTestCrawler()->filter('html, body')->filter('li');
        $this->assertCount(6, $crawler, 'The crawler removes duplicates when filtering.');
    }

    public function testFilterXPathWithDefaultNamespace()
    {
        $crawler = $this->createTestXmlCrawler()->filterXPath('//default:entry/default:id');
        $this->assertCount(1, $crawler, '->filterXPath() automatically registers a namespace');
        $this->assertSame('tag:youtube.com,2008:video:kgZRZmEc9j4', $crawler->text());
    }

    public function testFilterXPathWithCustomDefaultNamespace()
    {
        $crawler = $this->createTestXmlCrawler();
        $crawler->setDefaultNamespacePrefix('x');
        $crawler = $crawler->filterXPath('//x:entry/x:id');

        $this->assertCount(1, $crawler, '->filterXPath() lets to override the default namespace prefix');
        $this->assertSame('tag:youtube.com,2008:video:kgZRZmEc9j4', $crawler->text());
    }

    public function testFilterXPathWithNamespace()
    {
        $crawler = $this->createTestXmlCrawler()->filterXPath('//yt:accessControl');
        $this->assertCount(2, $crawler, '->filterXPath() automatically registers a namespace');
    }

    public function testFilterXPathWithMultipleNamespaces()
    {
        $crawler = $this->createTestXmlCrawler()->filterXPath('//media:group/yt:aspectRatio');
        $this->assertCount(1, $crawler, '->filterXPath() automatically registers multiple namespaces');
        $this->assertSame('widescreen', $crawler->text());
    }

    public function testFilterXPathWithManuallyRegisteredNamespace()
    {
        $crawler = $this->createTestXmlCrawler();
        $crawler->registerNamespace('m', 'http://search.yahoo.com/mrss/');

        $crawler = $crawler->filterXPath('//m:group/yt:aspectRatio');
        $this->assertCount(1, $crawler, '->filterXPath() uses manually registered namespace');
        $this->assertSame('widescreen', $crawler->text());
    }

    public function testFilterXPathWithAnUrl()
    {
        $crawler = $this->createTestXmlCrawler();

        $crawler = $crawler->filterXPath('//media:category[@scheme="http://gdata.youtube.com/schemas/2007/categories.cat"]');
        $this->assertCount(1, $crawler);
        $this->assertSame('Music', $crawler->text());
    }

    public function testFilterXPathWithFakeRoot()
    {
        $crawler = $this->createTestCrawler();
        $this->assertCount(0, $crawler->filterXPath('.'), '->filterXPath() returns an empty result if the XPath references the fake root node');
        $this->assertCount(0, $crawler->filterXPath('self::*'), '->filterXPath() returns an empty result if the XPath references the fake root node');
        $this->assertCount(0, $crawler->filterXPath('self::_root'), '->filterXPath() returns an empty result if the XPath references the fake root node');
    }

    /** @group legacy */
    public function testLegacyFilterXPathWithFakeRoot()
    {
        $crawler = $this->createTestCrawler();
        $this->assertCount(0, $crawler->filterXPath('/_root'), '->filterXPath() returns an empty result if the XPath references the fake root node');

        $crawler = $this->createTestCrawler()->filterXPath('//body');
        $this->assertCount(1, $crawler->filterXPath('/_root/body'));
    }

    public function testFilterXPathWithAncestorAxis()
    {
        $crawler = $this->createTestCrawler()->filterXPath('//form');

        $this->assertCount(0, $crawler->filterXPath('ancestor::*'), 'The fake root node has no ancestor nodes');
    }

    public function testFilterXPathWithAncestorOrSelfAxis()
    {
        $crawler = $this->createTestCrawler()->filterXPath('//form');

        $this->assertCount(0, $crawler->filterXPath('ancestor-or-self::*'), 'The fake root node has no ancestor nodes');
    }

    public function testFilterXPathWithAttributeAxis()
    {
        $crawler = $this->createTestCrawler()->filterXPath('//form');

        $this->assertCount(0, $crawler->filterXPath('attribute::*'), 'The fake root node has no attribute nodes');
    }

    public function testFilterXPathWithAttributeAxisAfterElementAxis()
    {
        $this->assertCount(0, $this->createTestCrawler()->filterXPath('//form/button/attribute::*'), '->filterXPath() handles attribute axes properly when they are preceded by an element filtering axis');
    }

    public function testFilterXPathWithChildAxis()
    {
        $crawler = $this->createTestCrawler()->filterXPath('//div[@id="parent"]');

        $this->assertCount(1, $crawler->filterXPath('child::div'), 'A child selection finds only the current div');
    }

    public function testFilterXPathWithFollowingAxis()
    {
        $crawler = $this->createTestCrawler()->filterXPath('//a');

        $this->assertCount(0, $crawler->filterXPath('following::div'), 'The fake root node has no following nodes');
    }

    public function testFilterXPathWithFollowingSiblingAxis()
    {
        $crawler = $this->createTestCrawler()->filterXPath('//a');

        $this->assertCount(0, $crawler->filterXPath('following-sibling::div'), 'The fake root node has no following nodes');
    }

    public function testFilterXPathWithNamespaceAxis()
    {
        $crawler = $this->createTestCrawler()->filterXPath('//button');

        $this->assertCount(0, $crawler->filterXPath('namespace::*'), 'The fake root node has no namespace nodes');
    }

    public function testFilterXPathWithNamespaceAxisAfterElementAxis()
    {
        $crawler = $this->createTestCrawler()->filterXPath('//div[@id="parent"]/namespace::*');

        $this->assertCount(0, $crawler->filterXPath('namespace::*'), 'Namespace axes cannot be requested');
    }

    public function testFilterXPathWithParentAxis()
    {
        $crawler = $this->createTestCrawler()->filterXPath('//button');

        $this->assertCount(0, $crawler->filterXPath('parent::*'), 'The fake root node has no parent nodes');
    }

    public function testFilterXPathWithPrecedingAxis()
    {
        $crawler = $this->createTestCrawler()->filterXPath('//form');

        $this->assertCount(0, $crawler->filterXPath('preceding::*'), 'The fake root node has no preceding nodes');
    }

    public function testFilterXPathWithPrecedingSiblingAxis()
    {
        $crawler = $this->createTestCrawler()->filterXPath('//form');

        $this->assertCount(0, $crawler->filterXPath('preceding-sibling::*'), 'The fake root node has no preceding nodes');
    }

    public function testFilterXPathWithSelfAxes()
    {
        $crawler = $this->createTestCrawler()->filterXPath('//a');

        $this->assertCount(0, $crawler->filterXPath('self::a'), 'The fake root node has no "real" element name');
        $this->assertCount(0, $crawler->filterXPath('self::a/img'), 'The fake root node has no "real" element name');
        $this->assertCount(9, $crawler->filterXPath('self::*/a'));
    }

    public function testFilter()
    {
        $crawler = $this->createTestCrawler();
        $this->assertNotSame($crawler, $crawler->filter('li'), '->filter() returns a new instance of a crawler');
        $this->assertInstanceOf('Symfony\\Component\\DomCrawler\\Crawler', $crawler, '->filter() returns a new instance of a crawler');

        $crawler = $this->createTestCrawler()->filter('ul');

        $this->assertCount(6, $crawler->filter('li'), '->filter() filters the node list with the CSS selector');
    }

    public function testFilterWithDefaultNamespace()
    {
        $crawler = $this->createTestXmlCrawler()->filter('default|entry default|id');
        $this->assertCount(1, $crawler, '->filter() automatically registers namespaces');
        $this->assertSame('tag:youtube.com,2008:video:kgZRZmEc9j4', $crawler->text());
    }

    public function testFilterWithNamespace()
    {
        $crawler = $this->createTestXmlCrawler()->filter('yt|accessControl');
        $this->assertCount(2, $crawler, '->filter() automatically registers namespaces');
    }

    public function testFilterWithMultipleNamespaces()
    {
        $crawler = $this->createTestXmlCrawler()->filter('media|group yt|aspectRatio');
        $this->assertCount(1, $crawler, '->filter() automatically registers namespaces');
        $this->assertSame('widescreen', $crawler->text());
    }

    public function testFilterWithDefaultNamespaceOnly()
    {
        $crawler = new Crawler('<?xml version="1.0" encoding="UTF-8"?>
            <urlset xmlns="http://www.sitemaps.org/schemas/sitemap/0.9">
                <url>
                    <loc>http://localhost/foo</loc>
                    <changefreq>weekly</changefreq>
                    <priority>0.5</priority>
                    <lastmod>2012-11-16</lastmod>
               </url>
               <url>
                    <loc>http://localhost/bar</loc>
                    <changefreq>weekly</changefreq>
                    <priority>0.5</priority>
                    <lastmod>2012-11-16</lastmod>
                </url>
            </urlset>
        ');

        $this->assertEquals(2, $crawler->filter('url')->count());
    }

    public function testSelectLink()
    {
        $crawler = $this->createTestCrawler();
        $this->assertNotSame($crawler, $crawler->selectLink('Foo'), '->selectLink() returns a new instance of a crawler');
        $this->assertInstanceOf('Symfony\\Component\\DomCrawler\\Crawler', $crawler, '->selectLink() returns a new instance of a crawler');

        $this->assertCount(1, $crawler->selectLink('Fabien\'s Foo'), '->selectLink() selects links by the node values');
        $this->assertCount(1, $crawler->selectLink('Fabien\'s Bar'), '->selectLink() selects links by the alt attribute of a clickable image');

        $this->assertCount(2, $crawler->selectLink('Fabien"s Foo'), '->selectLink() selects links by the node values');
        $this->assertCount(2, $crawler->selectLink('Fabien"s Bar'), '->selectLink() selects links by the alt attribute of a clickable image');

        $this->assertCount(1, $crawler->selectLink('\' Fabien"s Foo'), '->selectLink() selects links by the node values');
        $this->assertCount(1, $crawler->selectLink('\' Fabien"s Bar'), '->selectLink() selects links by the alt attribute of a clickable image');

        $this->assertCount(4, $crawler->selectLink('Foo'), '->selectLink() selects links by the node values');
        $this->assertCount(4, $crawler->selectLink('Bar'), '->selectLink() selects links by the node values');
    }

    public function testSelectButton()
    {
        $crawler = $this->createTestCrawler();
        $this->assertNotSame($crawler, $crawler->selectButton('FooValue'), '->selectButton() returns a new instance of a crawler');
        $this->assertInstanceOf('Symfony\\Component\\DomCrawler\\Crawler', $crawler, '->selectButton() returns a new instance of a crawler');

        $this->assertEquals(1, $crawler->selectButton('FooValue')->count(), '->selectButton() selects buttons');
        $this->assertEquals(1, $crawler->selectButton('FooName')->count(), '->selectButton() selects buttons');
        $this->assertEquals(1, $crawler->selectButton('FooId')->count(), '->selectButton() selects buttons');

        $this->assertEquals(1, $crawler->selectButton('BarValue')->count(), '->selectButton() selects buttons');
        $this->assertEquals(1, $crawler->selectButton('BarName')->count(), '->selectButton() selects buttons');
        $this->assertEquals(1, $crawler->selectButton('BarId')->count(), '->selectButton() selects buttons');

        $this->assertEquals(1, $crawler->selectButton('FooBarValue')->count(), '->selectButton() selects buttons with form attribute too');
        $this->assertEquals(1, $crawler->selectButton('FooBarName')->count(), '->selectButton() selects buttons with form attribute too');
    }

    public function testSelectButtonWithSingleQuotesInNameAttribute()
    {
        $html = <<<HTML
<!DOCTYPE html>
<html lang="en">
<body>
    <div id="action">
        <a href="/index.php?r=site/login">Login</a>
    </div>
    <form id="login-form" action="/index.php?r=site/login" method="post">
        <button type="submit" name="Click 'Here'">Submit</button>
    </form>
</body>
</html>
HTML;

        $crawler = new Crawler($html);

        $this->assertCount(1, $crawler->selectButton('Click \'Here\''));
    }

    public function testSelectButtonWithDoubleQuotesInNameAttribute()
    {
        $html = <<<HTML
<!DOCTYPE html>
<html lang="en">
<body>
    <div id="action">
        <a href="/index.php?r=site/login">Login</a>
    </div>
    <form id="login-form" action="/index.php?r=site/login" method="post">
        <button type="submit" name='Click "Here"'>Submit</button>
    </form>
</body>
</html>
HTML;

        $crawler = new Crawler($html);

        $this->assertCount(1, $crawler->selectButton('Click "Here"'));
    }

    public function testLink()
    {
        $crawler = $this->createTestCrawler('http://example.com/bar/')->selectLink('Foo');
        $this->assertInstanceOf('Symfony\\Component\\DomCrawler\\Link', $crawler->link(), '->link() returns a Link instance');

        $this->assertEquals('POST', $crawler->link('post')->getMethod(), '->link() takes a method as its argument');

        $crawler = $this->createTestCrawler('http://example.com/bar')->selectLink('GetLink');
        $this->assertEquals('http://example.com/bar?get=param', $crawler->link()->getUri(), '->link() returns a Link instance');

        try {
            $this->createTestCrawler()->filterXPath('//ol')->link();
            $this->fail('->link() throws an \InvalidArgumentException if the node list is empty');
        } catch (\InvalidArgumentException $e) {
            $this->assertTrue(true, '->link() throws an \InvalidArgumentException if the node list is empty');
        }
    }

    public function testSelectLinkAndLinkFiltered()
    {
        $html = <<<HTML
<!DOCTYPE html>
<html lang="en">
<body>
    <div id="action">
        <a href="/index.php?r=site/login">Login</a>
    </div>
    <form id="login-form" action="/index.php?r=site/login" method="post">
        <button type="submit">Submit</button>
    </form>
</body>
</html>
HTML;

        $crawler = new Crawler($html);
        $filtered = $crawler->filterXPath("descendant-or-self::*[@id = 'login-form']");

        $this->assertCount(0, $filtered->selectLink('Login'));
        $this->assertCount(1, $filtered->selectButton('Submit'));

        $filtered = $crawler->filterXPath("descendant-or-self::*[@id = 'action']");

        $this->assertCount(1, $filtered->selectLink('Login'));
        $this->assertCount(0, $filtered->selectButton('Submit'));

        $this->assertCount(1, $crawler->selectLink('Login')->selectLink('Login'));
        $this->assertCount(1, $crawler->selectButton('Submit')->selectButton('Submit'));
    }

    public function testChaining()
    {
        $crawler = new Crawler('<div name="a"><div name="b"><div name="c"></div></div></div>');

        $this->assertEquals('a', $crawler->filterXPath('//div')->filterXPath('div')->filterXPath('div')->attr('name'));
    }

    public function testLinks()
    {
        $crawler = $this->createTestCrawler('http://example.com/bar/')->selectLink('Foo');
        $this->assertInternalType('array', $crawler->links(), '->links() returns an array');

        $this->assertCount(4, $crawler->links(), '->links() returns an array');
        $links = $crawler->links();
        $this->assertInstanceOf('Symfony\\Component\\DomCrawler\\Link', $links[0], '->links() returns an array of Link instances');

        $this->assertEquals(array(), $this->createTestCrawler()->filterXPath('//ol')->links(), '->links() returns an empty array if the node selection is empty');
    }

    public function testForm()
    {
        $testCrawler = $this->createTestCrawler('http://example.com/bar/');
        $crawler = $testCrawler->selectButton('FooValue');
        $crawler2 = $testCrawler->selectButton('FooBarValue');
        $this->assertInstanceOf('Symfony\\Component\\DomCrawler\\Form', $crawler->form(), '->form() returns a Form instance');
        $this->assertInstanceOf('Symfony\\Component\\DomCrawler\\Form', $crawler2->form(), '->form() returns a Form instance');

        $this->assertEquals($crawler->form()->getFormNode()->getAttribute('id'), $crawler2->form()->getFormNode()->getAttribute('id'), '->form() works on elements with form attribute');

        $this->assertEquals(array('FooName' => 'FooBar', 'TextName' => 'TextValue', 'FooTextName' => 'FooTextValue'), $crawler->form(array('FooName' => 'FooBar'))->getValues(), '->form() takes an array of values to submit as its first argument');
        $this->assertEquals(array('FooName' => 'FooValue', 'TextName' => 'TextValue', 'FooTextName' => 'FooTextValue'), $crawler->form()->getValues(), '->getValues() returns correct form values');
        $this->assertEquals(array('FooBarName' => 'FooBarValue', 'TextName' => 'TextValue', 'FooTextName' => 'FooTextValue'), $crawler2->form()->getValues(), '->getValues() returns correct form values');

        try {
            $this->createTestCrawler()->filterXPath('//ol')->form();
            $this->fail('->form() throws an \InvalidArgumentException if the node list is empty');
        } catch (\InvalidArgumentException $e) {
            $this->assertTrue(true, '->form() throws an \InvalidArgumentException if the node list is empty');
        }
    }

    public function testLast()
    {
        $crawler = $this->createTestCrawler()->filterXPath('//ul[1]/li');
        $this->assertNotSame($crawler, $crawler->last(), '->last() returns a new instance of a crawler');
        $this->assertInstanceOf('Symfony\\Component\\DomCrawler\\Crawler', $crawler, '->last() returns a new instance of a crawler');

        $this->assertEquals('Three', $crawler->last()->text());
    }

    public function testFirst()
    {
        $crawler = $this->createTestCrawler()->filterXPath('//li');
        $this->assertNotSame($crawler, $crawler->first(), '->first() returns a new instance of a crawler');
        $this->assertInstanceOf('Symfony\\Component\\DomCrawler\\Crawler', $crawler, '->first() returns a new instance of a crawler');

        $this->assertEquals('One', $crawler->first()->text());
    }

    public function testSiblings()
    {
        $crawler = $this->createTestCrawler()->filterXPath('//li')->eq(1);
        $this->assertNotSame($crawler, $crawler->siblings(), '->siblings() returns a new instance of a crawler');
        $this->assertInstanceOf('Symfony\\Component\\DomCrawler\\Crawler', $crawler, '->siblings() returns a new instance of a crawler');

        $nodes = $crawler->siblings();
        $this->assertEquals(2, $nodes->count());
        $this->assertEquals('One', $nodes->eq(0)->text());
        $this->assertEquals('Three', $nodes->eq(1)->text());

        $nodes = $this->createTestCrawler()->filterXPath('//li')->eq(0)->siblings();
        $this->assertEquals(2, $nodes->count());
        $this->assertEquals('Two', $nodes->eq(0)->text());
        $this->assertEquals('Three', $nodes->eq(1)->text());

        try {
            $this->createTestCrawler()->filterXPath('//ol')->siblings();
            $this->fail('->siblings() throws an \InvalidArgumentException if the node list is empty');
        } catch (\InvalidArgumentException $e) {
            $this->assertTrue(true, '->siblings() throws an \InvalidArgumentException if the node list is empty');
        }
    }

    public function testNextAll()
    {
        $crawler = $this->createTestCrawler()->filterXPath('//li')->eq(1);
        $this->assertNotSame($crawler, $crawler->nextAll(), '->nextAll() returns a new instance of a crawler');
        $this->assertInstanceOf('Symfony\\Component\\DomCrawler\\Crawler', $crawler, '->nextAll() returns a new instance of a crawler');

        $nodes = $crawler->nextAll();
        $this->assertEquals(1, $nodes->count());
        $this->assertEquals('Three', $nodes->eq(0)->text());

        try {
            $this->createTestCrawler()->filterXPath('//ol')->nextAll();
            $this->fail('->nextAll() throws an \InvalidArgumentException if the node list is empty');
        } catch (\InvalidArgumentException $e) {
            $this->assertTrue(true, '->nextAll() throws an \InvalidArgumentException if the node list is empty');
        }
    }

    public function testPreviousAll()
    {
        $crawler = $this->createTestCrawler()->filterXPath('//li')->eq(2);
        $this->assertNotSame($crawler, $crawler->previousAll(), '->previousAll() returns a new instance of a crawler');
        $this->assertInstanceOf('Symfony\\Component\\DomCrawler\\Crawler', $crawler, '->previousAll() returns a new instance of a crawler');

        $nodes = $crawler->previousAll();
        $this->assertEquals(2, $nodes->count());
        $this->assertEquals('Two', $nodes->eq(0)->text());

        try {
            $this->createTestCrawler()->filterXPath('//ol')->previousAll();
            $this->fail('->previousAll() throws an \InvalidArgumentException if the node list is empty');
        } catch (\InvalidArgumentException $e) {
            $this->assertTrue(true, '->previousAll() throws an \InvalidArgumentException if the node list is empty');
        }
    }

    public function testChildren()
    {
        $crawler = $this->createTestCrawler()->filterXPath('//ul');
        $this->assertNotSame($crawler, $crawler->children(), '->children() returns a new instance of a crawler');
        $this->assertInstanceOf('Symfony\\Component\\DomCrawler\\Crawler', $crawler, '->children() returns a new instance of a crawler');

        $nodes = $crawler->children();
        $this->assertEquals(3, $nodes->count());
        $this->assertEquals('One', $nodes->eq(0)->text());
        $this->assertEquals('Two', $nodes->eq(1)->text());
        $this->assertEquals('Three', $nodes->eq(2)->text());

        try {
            $this->createTestCrawler()->filterXPath('//ol')->children();
            $this->fail('->children() throws an \InvalidArgumentException if the node list is empty');
        } catch (\InvalidArgumentException $e) {
            $this->assertTrue(true, '->children() throws an \InvalidArgumentException if the node list is empty');
        }

        try {
            $crawler = new Crawler('<p></p>');
            $crawler->filter('p')->children();
            $this->assertTrue(true, '->children() does not trigger a notice if the node has no children');
        } catch (\PHPUnit_Framework_Error_Notice $e) {
            $this->fail('->children() does not trigger a notice if the node has no children');
        }
    }

    public function testParents()
    {
        $crawler = $this->createTestCrawler()->filterXPath('//li[1]');
        $this->assertNotSame($crawler, $crawler->parents(), '->parents() returns a new instance of a crawler');
        $this->assertInstanceOf('Symfony\\Component\\DomCrawler\\Crawler', $crawler, '->parents() returns a new instance of a crawler');

        $nodes = $crawler->parents();
        $this->assertEquals(3, $nodes->count());

        $nodes = $this->createTestCrawler()->filterXPath('//html')->parents();
        $this->assertEquals(0, $nodes->count());

        try {
            $this->createTestCrawler()->filterXPath('//ol')->parents();
            $this->fail('->parents() throws an \InvalidArgumentException if the node list is empty');
        } catch (\InvalidArgumentException $e) {
            $this->assertTrue(true, '->parents() throws an \InvalidArgumentException if the node list is empty');
        }
    }

    /**
     * @dataProvider getBaseTagData
     */
    public function testBaseTag($baseValue, $linkValue, $expectedUri, $currentUri = null, $description = null)
    {
        $crawler = new Crawler('<html><base href="'.$baseValue.'"><a href="'.$linkValue.'"></a></html>', $currentUri);
        $this->assertEquals($expectedUri, $crawler->filterXPath('//a')->link()->getUri(), $description);
    }

    public function getBaseTagData()
    {
        return array(
            array('http://base.com', 'link', 'http://base.com/link'),
            array('//base.com', 'link', 'https://base.com/link', 'https://domain.com', '<base> tag can use a schema-less URL'),
            array('path/', 'link', 'https://domain.com/path/link', 'https://domain.com', '<base> tag can set a path'),
            array('http://base.com', '#', 'http://base.com#', 'http://domain.com/path/link', '<base> tag does work with links to an anchor'),
            array('http://base.com', '', 'http://base.com', 'http://domain.com/path/link', '<base> tag does work with empty links'),
        );
    }

    /**
     * @dataProvider getBaseTagWithFormData
     */
    public function testBaseTagWithForm($baseValue, $actionValue, $expectedUri, $currentUri = null, $description = null)
    {
        $crawler = new Crawler('<html><base href="'.$baseValue.'"><form method="post" action="'.$actionValue.'"><button type="submit" name="submit"/></form></html>', $currentUri);
        $this->assertEquals($expectedUri, $crawler->filterXPath('//button')->form()->getUri(), $description);
    }

    public function getBaseTagWithFormData()
    {
        return array(
            array('https://base.com/', 'link/', 'https://base.com/link/', 'https://base.com/link/', '<base> tag does work with a path and relative form action'),
            array('/basepath', '/registration', 'http://domain.com/registration', 'http://domain.com/registration', '<base> tag does work with a path and form action'),
            array('/basepath', '', 'http://domain.com/registration', 'http://domain.com/registration', '<base> tag does work with a path and empty form action'),
            array('http://base.com/', '/registration', 'http://base.com/registration', 'http://domain.com/registration', '<base> tag does work with a URL and form action'),
            array('http://base.com', '', 'http://domain.com/path/form', 'http://domain.com/path/form', '<base> tag does work with a URL and an empty form action'),
            array('http://base.com/path', '/registration', 'http://base.com/registration', 'http://domain.com/path/form', '<base> tag does work with a URL and form action'),
        );
    }

    public function testCountOfNestedElements()
    {
        $crawler = new Crawler('<html><body><ul><li>List item 1<ul><li>Sublist item 1</li><li>Sublist item 2</ul></li></ul></body></html>');

        $this->assertCount(1, $crawler->filter('li:contains("List item 1")'));
    }

    public function createTestCrawler($uri = null)
    {
        $dom = new \DOMDocument();
        $dom->loadHTML('
            <html>
                <body>
                    <a href="foo">Foo</a>
                    <a href="/foo">   Fabien\'s Foo   </a>
                    <a href="/foo">Fabien"s Foo</a>
                    <a href="/foo">\' Fabien"s Foo</a>

                    <a href="/bar"><img alt="Bar"/></a>
                    <a href="/bar"><img alt="   Fabien\'s Bar   "/></a>
                    <a href="/bar"><img alt="Fabien&quot;s Bar"/></a>
                    <a href="/bar"><img alt="\' Fabien&quot;s Bar"/></a>

                    <a href="?get=param">GetLink</a>

                    <form action="foo" id="FooFormId">
                        <input type="text" value="TextValue" name="TextName" />
                        <input type="submit" value="FooValue" name="FooName" id="FooId" />
                        <input type="button" value="BarValue" name="BarName" id="BarId" />
                        <button value="ButtonValue" name="ButtonName" id="ButtonId" />
                    </form>

                    <input type="submit" value="FooBarValue" name="FooBarName" form="FooFormId" />
                    <input type="text" value="FooTextValue" name="FooTextName" form="FooFormId" />

                    <ul class="first">
                        <li class="first">One</li>
                        <li>Two</li>
                        <li>Three</li>
                    </ul>
                    <ul>
                        <li>One Bis</li>
                        <li>Two Bis</li>
                        <li>Three Bis</li>
                    </ul>
                    <div id="parent">
                        <div id="child"></div>
                        <div id="child2" xmlns:foo="http://example.com"></div>
                    </div>
                    <div id="sibling"><img /></div>
                </body>
            </html>
        ');

        return new Crawler($dom, $uri);
    }

    protected function createTestXmlCrawler($uri = null)
    {
        $xml = '<?xml version="1.0" encoding="UTF-8"?>
            <entry xmlns="http://www.w3.org/2005/Atom" xmlns:media="http://search.yahoo.com/mrss/" xmlns:yt="http://gdata.youtube.com/schemas/2007">
                <id>tag:youtube.com,2008:video:kgZRZmEc9j4</id>
                <yt:accessControl action="comment" permission="allowed"/>
                <yt:accessControl action="videoRespond" permission="moderated"/>
                <media:group>
                    <media:title type="plain">Chordates - CrashCourse Biology #24</media:title>
                    <yt:aspectRatio>widescreen</yt:aspectRatio>
                </media:group>
                <media:category label="Music" scheme="http://gdata.youtube.com/schemas/2007/categories.cat">Music</media:category>
            </entry>';

        return new Crawler($xml, $uri);
    }

    protected function createDomDocument()
    {
        $dom = new \DOMDocument();
        $dom->loadXML('<html><div class="foo"></div></html>');

        return $dom;
    }

    protected function createNodeList()
    {
        $dom = new \DOMDocument();
        $dom->loadXML('<html><div class="foo"></div></html>');
        $domxpath = new \DOMXPath($dom);

        return $domxpath->query('//div');
    }
}<|MERGE_RESOLUTION|>--- conflicted
+++ resolved
@@ -63,7 +63,6 @@
         $crawler->add(1);
     }
 
-<<<<<<< HEAD
     /**
      * @expectedException \InvalidArgumentException
      * @expectedExceptionMessage Nodes set in a Crawler must be DOMElement or DOMDocument instances, "DOMNode" given.
@@ -74,11 +73,6 @@
         $crawler->add(new \DOMNode());
     }
 
-    /**
-     * @covers Symfony\Component\DomCrawler\Crawler::addHtmlContent
-     */
-=======
->>>>>>> d3008b42
     public function testAddHtmlContent()
     {
         $crawler = new Crawler();
@@ -101,11 +95,7 @@
     }
 
     /**
-<<<<<<< HEAD
-     * @covers Symfony\Component\DomCrawler\Crawler::addHtmlContent
-=======
      * @requires extension mbstring
->>>>>>> d3008b42
      */
     public function testAddHtmlContentCharset()
     {
@@ -133,11 +123,7 @@
     }
 
     /**
-<<<<<<< HEAD
-     * @covers Symfony\Component\DomCrawler\Crawler::addHtmlContent
-=======
      * @requires extension mbstring
->>>>>>> d3008b42
      */
     public function testAddHtmlContentCharsetGbk()
     {
