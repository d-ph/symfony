<?php

/*
 * This file is part of the Symfony package.
 *
 * (c) Fabien Potencier <fabien@symfony.com>
 *
 * For the full copyright and license information, please view the LICENSE
 * file that was distributed with this source code.
 */

namespace Symfony\Component\Process;

use Symfony\Component\Process\Exception\InvalidArgumentException;
use Symfony\Component\Process\Exception\LogicException;
use Symfony\Component\Process\Exception\RuntimeException;

/**
 * Process is a thin wrapper around proc_* functions to ease
 * start independent PHP processes.
 *
 * @author Fabien Potencier <fabien@symfony.com>
 *
 * @api
 */
class Process
{
    const ERR = 'err';
    const OUT = 'out';

    const STATUS_READY = 'ready';
    const STATUS_STARTED = 'started';
    const STATUS_TERMINATED = 'terminated';

    const STDIN = 0;
    const STDOUT = 1;
    const STDERR = 2;

    // Timeout Precision in seconds.
    const TIMEOUT_PRECISION = 0.2;

    private $callback;
    private $commandline;
    private $cwd;
    private $env;
    private $stdin;
    private $starttime;
    private $timeout;
    private $options;
    private $exitcode;
    private $fallbackExitcode;
    private $processInformation;
    private $stdout;
    private $stderr;
    private $enhanceWindowsCompatibility;
    private $enhanceSigchildCompatibility;
    private $process;
    private $status = self::STATUS_READY;
    private $incrementalOutputOffset;
    private $incrementalErrorOutputOffset;
    private $tty;

    private $useFileHandles = false;
    /** @var ProcessPipes */
    private $processPipes;

    private static $sigchild;

    /**
     * Exit codes translation table.
     *
     * User-defined errors must use exit codes in the 64-113 range.
     *
     * @var array
     */
    public static $exitCodes = array(
        0 => 'OK',
        1 => 'General error',
        2 => 'Misuse of shell builtins',

        126 => 'Invoked command cannot execute',
        127 => 'Command not found',
        128 => 'Invalid exit argument',

        // signals
        129 => 'Hangup',
        130 => 'Interrupt',
        131 => 'Quit and dump core',
        132 => 'Illegal instruction',
        133 => 'Trace/breakpoint trap',
        134 => 'Process aborted',
        135 => 'Bus error: "access to undefined portion of memory object"',
        136 => 'Floating point exception: "erroneous arithmetic operation"',
        137 => 'Kill (terminate immediately)',
        138 => 'User-defined 1',
        139 => 'Segmentation violation',
        140 => 'User-defined 2',
        141 => 'Write to pipe with no one reading',
        142 => 'Signal raised by alarm',
        143 => 'Termination (request to terminate)',
        // 144 - not defined
        145 => 'Child process terminated, stopped (or continued*)',
        146 => 'Continue if stopped',
        147 => 'Stop executing temporarily',
        148 => 'Terminal stop signal',
        149 => 'Background process attempting to read from tty ("in")',
        150 => 'Background process attempting to write to tty ("out")',
        151 => 'Urgent data available on socket',
        152 => 'CPU time limit exceeded',
        153 => 'File size limit exceeded',
        154 => 'Signal raised by timer counting virtual time: "virtual timer expired"',
        155 => 'Profiling timer expired',
        // 156 - not defined
        157 => 'Pollable event',
        // 158 - not defined
        159 => 'Bad syscall',
    );

    /**
     * Constructor.
     *
     * @param string  $commandline The command line to run
     * @param string  $cwd         The working directory
     * @param array   $env         The environment variables or null to inherit
     * @param string  $stdin       The STDIN content
     * @param integer $timeout     The timeout in seconds
     * @param array   $options     An array of options for proc_open
     *
     * @throws RuntimeException When proc_open is not installed
     *
     * @api
     */
    public function __construct($commandline, $cwd = null, array $env = null, $stdin = null, $timeout = 60, array $options = array())
    {
        if (!function_exists('proc_open')) {
            throw new RuntimeException('The Process class relies on proc_open, which is not available on your PHP installation.');
        }

        $this->commandline = $commandline;
        $this->cwd = $cwd;

        // on windows, if the cwd changed via chdir(), proc_open defaults to the dir where php was started
        // on gnu/linux, PHP builds with --enable-maintainer-zts are also affected
        // @see : https://bugs.php.net/bug.php?id=51800
        // @see : https://bugs.php.net/bug.php?id=50524

        if (null === $this->cwd && (defined('ZEND_THREAD_SAFE') || defined('PHP_WINDOWS_VERSION_BUILD'))) {
            $this->cwd = getcwd();
        }
        if (null !== $env) {
            $this->setEnv($env);
        } else {
            $this->env = null;
        }
        $this->stdin = $stdin;
        $this->setTimeout($timeout);
        $this->useFileHandles = defined('PHP_WINDOWS_VERSION_BUILD');
        $this->enhanceWindowsCompatibility = true;
        $this->enhanceSigchildCompatibility = !defined('PHP_WINDOWS_VERSION_BUILD') && $this->isSigchildEnabled();
        $this->options = array_replace(array('suppress_errors' => true, 'binary_pipes' => true), $options);
    }

    public function __destruct()
    {
        // stop() will check if we have a process running.
        $this->stop();
    }

    public function __clone()
    {
        $this->resetProcessData();
    }

    /**
     * Runs the process.
     *
     * The callback receives the type of output (out or err) and
     * some bytes from the output in real-time. It allows to have feedback
     * from the independent process during execution.
     *
     * The STDOUT and STDERR are also available after the process is finished
     * via the getOutput() and getErrorOutput() methods.
     *
     * @param callback|null $callback A PHP callback to run whenever there is some
     *                                output available on STDOUT or STDERR
     *
     * @return integer The exit status code
     *
     * @throws RuntimeException When process can't be launch or is stopped
     *
     * @api
     */
    public function run($callback = null)
    {
        $this->start($callback);

        return $this->wait();
    }

    /**
     * Starts the process and returns after sending the STDIN.
     *
     * This method blocks until all STDIN data is sent to the process then it
     * returns while the process runs in the background.
     *
     * The termination of the process can be awaited with wait().
     *
     * The callback receives the type of output (out or err) and some bytes from
     * the output in real-time while writing the standard input to the process.
     * It allows to have feedback from the independent process during execution.
     * If there is no callback passed, the wait() method can be called
     * with true as a second parameter then the callback will get all data occurred
     * in (and since) the start call.
     *
     * @param callback|null $callback A PHP callback to run whenever there is some
     *                                output available on STDOUT or STDERR
     *
     * @throws RuntimeException When process can't be launch or is stopped
     * @throws RuntimeException When process is already running
     */
    public function start($callback = null)
    {
        if ($this->isRunning()) {
            throw new RuntimeException('Process is already running');
        }

        $this->resetProcessData();
        $this->starttime = microtime(true);
        $this->callback = $this->buildCallback($callback);
        $descriptors = $this->getDescriptors();

        $commandline = $this->commandline;

        if (defined('PHP_WINDOWS_VERSION_BUILD') && $this->enhanceWindowsCompatibility) {
            $commandline = 'cmd /V:ON /E:ON /C "'.$commandline.'"';
            if (!isset($this->options['bypass_shell'])) {
                $this->options['bypass_shell'] = true;
            }
        }

        $this->process = proc_open($commandline, $descriptors, $this->processPipes->pipes, $this->cwd, $this->env, $this->options);

        if (!is_resource($this->process)) {
            throw new RuntimeException('Unable to launch a new process.');
        }
        $this->status = self::STATUS_STARTED;

        $this->processPipes->unblock();
        $this->processPipes->write(false, $this->stdin);
        $this->updateStatus(false);
        $this->checkTimeout();
    }

    /**
     * Restarts the process.
     *
     * Be warned that the process is cloned before being started.
     *
     * @param callable $callback A PHP callback to run whenever there is some
     *                           output available on STDOUT or STDERR
     *
     * @return Process The new process
     *
     * @throws RuntimeException When process can't be launch or is stopped
     * @throws RuntimeException When process is already running
     *
     * @see start()
     */
    public function restart($callback = null)
    {
        if ($this->isRunning()) {
            throw new RuntimeException('Process is already running');
        }

        $process = clone $this;
        $process->start($callback);

        return $process;
    }

    /**
     * Waits for the process to terminate.
     *
     * The callback receives the type of output (out or err) and some bytes
     * from the output in real-time while writing the standard input to the process.
     * It allows to have feedback from the independent process during execution.
     *
     * @param callback|null $callback A valid PHP callback
     *
     * @return integer The exitcode of the process
     *
     * @throws RuntimeException When process timed out
     * @throws RuntimeException When process stopped after receiving signal
     */
    public function wait($callback = null)
    {
        $this->updateStatus(false);
        if (null !== $callback) {
            $this->callback = $this->buildCallback($callback);
        }
        
        do {
            $this->checkTimeout();
            $running = defined('PHP_WINDOWS_VERSION_BUILD') ? $this->isRunning() : $this->processPipes->hasOpenHandles();
            $close = !defined('PHP_WINDOWS_VERSION_BUILD') || !$running;;
            $this->readPipes(true, $close);
        } while ($running);
        
        while ($this->isRunning()) {
            usleep(1000);
        }
<<<<<<< HEAD
        $this->updateStatus(false);
=======

        $this->processPipes->close();
        $exitcode = proc_close($this->process);
>>>>>>> 46e70ea6

        if ($this->processInformation['signaled']) {
            if ($this->isSigchildEnabled()) {
                throw new RuntimeException('The process has been signaled.');
            }

            throw new RuntimeException(sprintf('The process has been signaled with signal "%s".', $this->processInformation['termsig']));
        }

        return $this->exitcode;
    }

    /**
     * Returns the Pid (process identifier), if applicable.
     *
     * @return integer|null The process id if running, null otherwise
     *
     * @throws RuntimeException In case --enable-sigchild is activated
     */
    public function getPid()
    {
        if ($this->isSigchildEnabled()) {
            throw new RuntimeException('This PHP has been compiled with --enable-sigchild. The process identifier can not be retrieved.');
        }

        $this->updateStatus(false);

        return $this->isRunning() ? $this->processInformation['pid'] : null;
    }

    /**
     * Sends a posix signal to the process.
     *
     * @param  integer $signal A valid posix signal (see http://www.php.net/manual/en/pcntl.constants.php)
     * @return Process
     *
     * @throws LogicException   In case the process is not running
     * @throws RuntimeException In case --enable-sigchild is activated
     * @throws RuntimeException In case of failure
     */
    public function signal($signal)
    {
        if (!$this->isRunning()) {
            throw new LogicException('Can not send signal on a non running process.');
        }

        if ($this->isSigchildEnabled()) {
            throw new RuntimeException('This PHP has been compiled with --enable-sigchild. The process can not be signaled.');
        }

        if (true !== @proc_terminate($this->process, $signal)) {
            throw new RuntimeException(sprintf('Error while sending signal `%d`.', $signal));
        }

        return $this;
    }

    /**
     * Returns the current output of the process (STDOUT).
     *
     * @return string The process output
     *
     * @api
     */
    public function getOutput()
    {
        $this->readPipes(false, defined('PHP_WINDOWS_VERSION_BUILD') ? !$this->processInformation['running'] : true);

        return $this->stdout;
    }

    /**
     * Returns the output incrementally.
     *
     * In comparison with the getOutput method which always return the whole
     * output, this one returns the new output since the last call.
     *
     * @return string The process output since the last call
     */
    public function getIncrementalOutput()
    {
        $data = $this->getOutput();

        $latest = substr($data, $this->incrementalOutputOffset);
        $this->incrementalOutputOffset = strlen($data);

        return $latest;
    }

    /**
     * Returns the current error output of the process (STDERR).
     *
     * @return string The process error output
     *
     * @api
     */
    public function getErrorOutput()
    {
        $this->readPipes(false, defined('PHP_WINDOWS_VERSION_BUILD') ? !$this->processInformation['running'] : true);

        return $this->stderr;
    }

    /**
     * Returns the errorOutput incrementally.
     *
     * In comparison with the getErrorOutput method which always return the
     * whole error output, this one returns the new error output since the last
     * call.
     *
     * @return string The process error output since the last call
     */
    public function getIncrementalErrorOutput()
    {
        $data = $this->getErrorOutput();

        $latest = substr($data, $this->incrementalErrorOutputOffset);
        $this->incrementalErrorOutputOffset = strlen($data);

        return $latest;
    }

    /**
     * Returns the exit code returned by the process.
     *
     * @return integer The exit status code
     *
     * @throws RuntimeException In case --enable-sigchild is activated and the sigchild compatibility mode is disabled
     *
     * @api
     */
    public function getExitCode()
    {
        if ($this->isSigchildEnabled() && !$this->enhanceSigchildCompatibility) {
            throw new RuntimeException('This PHP has been compiled with --enable-sigchild. You must use setEnhanceSigchildCompatibility() to use this method');
        }

        $this->updateStatus(false);

        return $this->exitcode;
    }

    /**
     * Returns a string representation for the exit code returned by the process.
     *
     * This method relies on the Unix exit code status standardization
     * and might not be relevant for other operating systems.
     *
     * @return string A string representation for the exit status code
     *
     * @see http://tldp.org/LDP/abs/html/exitcodes.html
     * @see http://en.wikipedia.org/wiki/Unix_signal
     */
    public function getExitCodeText()
    {
        $exitcode = $this->getExitCode();

        return isset(self::$exitCodes[$exitcode]) ? self::$exitCodes[$exitcode] : 'Unknown error';
    }

    /**
     * Checks if the process ended successfully.
     *
     * @return Boolean true if the process ended successfully, false otherwise
     *
     * @api
     */
    public function isSuccessful()
    {
        return 0 === $this->getExitCode();
    }

    /**
     * Returns true if the child process has been terminated by an uncaught signal.
     *
     * It always returns false on Windows.
     *
     * @return Boolean
     *
     * @throws RuntimeException In case --enable-sigchild is activated
     *
     * @api
     */
    public function hasBeenSignaled()
    {
        if ($this->isSigchildEnabled()) {
            throw new RuntimeException('This PHP has been compiled with --enable-sigchild. Term signal can not be retrieved');
        }

        $this->updateStatus(false);

        return $this->processInformation['signaled'];
    }

    /**
     * Returns the number of the signal that caused the child process to terminate its execution.
     *
     * It is only meaningful if hasBeenSignaled() returns true.
     *
     * @return integer
     *
     * @throws RuntimeException In case --enable-sigchild is activated
     *
     * @api
     */
    public function getTermSignal()
    {
        if ($this->isSigchildEnabled()) {
            throw new RuntimeException('This PHP has been compiled with --enable-sigchild. Term signal can not be retrieved');
        }

        $this->updateStatus(false);

        return $this->processInformation['termsig'];
    }

    /**
     * Returns true if the child process has been stopped by a signal.
     *
     * It always returns false on Windows.
     *
     * @return Boolean
     *
     * @api
     */
    public function hasBeenStopped()
    {
        $this->updateStatus(false);

        return $this->processInformation['stopped'];
    }

    /**
     * Returns the number of the signal that caused the child process to stop its execution.
     *
     * It is only meaningful if hasBeenStopped() returns true.
     *
     * @return integer
     *
     * @api
     */
    public function getStopSignal()
    {
        $this->updateStatus(false);

        return $this->processInformation['stopsig'];
    }

    /**
     * Checks if the process is currently running.
     *
     * @return Boolean true if the process is currently running, false otherwise
     */
    public function isRunning()
    {
        if (self::STATUS_STARTED !== $this->status) {
            return false;
        }

        $this->updateStatus(false);

        return $this->processInformation['running'];
    }

    /**
     * Checks if the process has been started with no regard to the current state.
     *
     * @return Boolean true if status is ready, false otherwise
     */
    public function isStarted()
    {
        return $this->status != self::STATUS_READY;
    }

    /**
     * Checks if the process is terminated.
     *
     * @return Boolean true if process is terminated, false otherwise
     */
    public function isTerminated()
    {
        $this->updateStatus(false);

        return $this->status == self::STATUS_TERMINATED;
    }

    /**
     * Gets the process status.
     *
     * The status is one of: ready, started, terminated.
     *
     * @return string The current process status
     */
    public function getStatus()
    {
        $this->updateStatus(false);

        return $this->status;
    }

    /**
     * Stops the process.
     *
     * @param integer|float $timeout The timeout in seconds
     * @param integer       $signal  A posix signal to send in case the process has not stop at timeout, default is SIGKILL
     *
     * @return integer The exit-code of the process
     *
     * @throws RuntimeException if the process got signaled
     */
    public function stop($timeout = 10, $signal = null)
    {
        $timeoutMicro = microtime(true) + $timeout;
        if ($this->isRunning()) {
            proc_terminate($this->process);
            do {
                usleep(1000);
            } while ($this->isRunning() && microtime(true) < $timeoutMicro);

            if ($this->isRunning() && !$this->isSigchildEnabled()) {
                if (null !== $signal || defined('SIGKILL')) {
                    $this->signal($signal ?: SIGKILL);
                }
            }
        }

        $this->updateStatus(false);
        if ($this->processInformation['running']) {
            $this->close();
        }

        $this->status = self::STATUS_TERMINATED;

        return $this->exitcode;
    }

    /**
     * Adds a line to the STDOUT stream.
     *
     * @param string $line The line to append
     */
    public function addOutput($line)
    {
        $this->stdout .= $line;
    }

    /**
     * Adds a line to the STDERR stream.
     *
     * @param string $line The line to append
     */
    public function addErrorOutput($line)
    {
        $this->stderr .= $line;
    }

    /**
     * Gets the command line to be executed.
     *
     * @return string The command to execute
     */
    public function getCommandLine()
    {
        return $this->commandline;
    }

    /**
     * Sets the command line to be executed.
     *
     * @param string $commandline The command to execute
     *
     * @return self The current Process instance
     */
    public function setCommandLine($commandline)
    {
        $this->commandline = $commandline;

        return $this;
    }

    /**
     * Gets the process timeout.
     *
     * @return integer|null The timeout in seconds or null if it's disabled
     */
    public function getTimeout()
    {
        return $this->timeout;
    }

    /**
     * Sets the process timeout.
     *
     * To disable the timeout, set this value to null.
     *
     * @param float|null $timeout The timeout in seconds
     *
     * @return self The current Process instance
     *
     * @throws InvalidArgumentException if the timeout is negative
     */
    public function setTimeout($timeout)
    {
        if (null === $timeout) {
            $this->timeout = null;

            return $this;
        }

        $timeout = (float) $timeout;

        if ($timeout < 0) {
            throw new InvalidArgumentException('The timeout value must be a valid positive integer or float number.');
        }

        $this->timeout = $timeout;

        return $this;
    }

    /**
     * Enables or disables the TTY mode.
     *
     * @param boolean $tty True to enabled and false to disable
     *
     * @return self The current Process instance
     */
    public function setTty($tty)
    {
        $this->tty = (Boolean) $tty;

        return $this;
    }

    /**
     * Checks if  the TTY mode is enabled.
     *
     * @return Boolean true if the TTY mode is enabled, false otherwise
     */
    public function isTty()
    {
        return $this->tty;
    }

    /**
     * Gets the working directory.
     *
     * @return string The current working directory
     */
    public function getWorkingDirectory()
    {
        // This is for BC only
        if (null === $this->cwd) {
            // getcwd() will return false if any one of the parent directories does not have
            // the readable or search mode set, even if the current directory does
            return getcwd() ?: null;
        }

        return $this->cwd;
    }

    /**
     * Sets the current working directory.
     *
     * @param string $cwd The new working directory
     *
     * @return self The current Process instance
     */
    public function setWorkingDirectory($cwd)
    {
        $this->cwd = $cwd;

        return $this;
    }

    /**
     * Gets the environment variables.
     *
     * @return array The current environment variables
     */
    public function getEnv()
    {
        return $this->env;
    }

    /**
     * Sets the environment variables.
     *
     * An environment variable value should be a string.
     * If it is an array, the variable is ignored.
     *
     * That happens in PHP when 'argv' is registered into
     * the $_ENV array for instance.
     *
     * @param array $env The new environment variables
     *
     * @return self The current Process instance
     */
    public function setEnv(array $env)
    {
        // Process can not handle env values that are arrays
        $env = array_filter($env, function ($value) { if (!is_array($value)) { return true; } });

        $this->env = array();
        foreach ($env as $key => $value) {
            $this->env[(binary) $key] = (binary) $value;
        }

        return $this;
    }

    /**
     * Gets the contents of STDIN.
     *
     * @return string The current contents
     */
    public function getStdin()
    {
        return $this->stdin;
    }

    /**
     * Sets the contents of STDIN.
     *
     * @param string $stdin The new contents
     *
     * @return self The current Process instance
     */
    public function setStdin($stdin)
    {
        $this->stdin = $stdin;

        return $this;
    }

    /**
     * Gets the options for proc_open.
     *
     * @return array The current options
     */
    public function getOptions()
    {
        return $this->options;
    }

    /**
     * Sets the options for proc_open.
     *
     * @param array $options The new options
     *
     * @return self The current Process instance
     */
    public function setOptions(array $options)
    {
        $this->options = $options;

        return $this;
    }

    /**
     * Gets whether or not Windows compatibility is enabled.
     *
     * This is true by default.
     *
     * @return Boolean
     */
    public function getEnhanceWindowsCompatibility()
    {
        return $this->enhanceWindowsCompatibility;
    }

    /**
     * Sets whether or not Windows compatibility is enabled.
     *
     * @param Boolean $enhance
     *
     * @return self The current Process instance
     */
    public function setEnhanceWindowsCompatibility($enhance)
    {
        $this->enhanceWindowsCompatibility = (Boolean) $enhance;

        return $this;
    }

    /**
     * Returns whether sigchild compatibility mode is activated or not.
     *
     * @return Boolean
     */
    public function getEnhanceSigchildCompatibility()
    {
        return $this->enhanceSigchildCompatibility;
    }

    /**
     * Activates sigchild compatibility mode.
     *
     * Sigchild compatibility mode is required to get the exit code and
     * determine the success of a process when PHP has been compiled with
     * the --enable-sigchild option
     *
     * @param Boolean $enhance
     *
     * @return self The current Process instance
     */
    public function setEnhanceSigchildCompatibility($enhance)
    {
        $this->enhanceSigchildCompatibility = (Boolean) $enhance;

        return $this;
    }

    /**
     * Performs a check between the timeout definition and the time the process started.
     *
     * In case you run a background process (with the start method), you should
     * trigger this method regularly to ensure the process timeout
     *
     * @throws RuntimeException In case the timeout was reached
     */
    public function checkTimeout()
    {
        if (0 < $this->timeout && $this->timeout < microtime(true) - $this->starttime) {
            $this->stop(0);

            throw new RuntimeException('The process timed-out.');
        }
    }

    /**
     * Creates the descriptors needed by the proc_open.
     *
     * @return array
     */
    private function getDescriptors()
    {
        $this->processPipes = new ProcessPipes($this->useFileHandles);
        $descriptors = $this->processPipes->getDescriptors();

        if (!$this->useFileHandles && $this->enhanceSigchildCompatibility && $this->isSigchildEnabled()) {
            // last exit code is output on the fourth pipe and caught to work around --enable-sigchild
            $descriptors = array_merge($descriptors, array(array('pipe', 'w')));

            $this->commandline = '('.$this->commandline.') 3>/dev/null; code=$?; echo $code >&3; exit $code';
        }

        return $descriptors;
    }

    /**
     * Builds up the callback used by wait().
     *
     * The callbacks adds all occurred output to the specific buffer and calls
     * the user callback (if present) with the received output.
     *
     * @param callback|null $callback The user defined PHP callback
     *
     * @return callback A PHP callable
     */
    protected function buildCallback($callback)
    {
        $that = $this;
        $out = self::OUT;
        $err = self::ERR;
        $callback = function ($type, $data) use ($that, $callback, $out, $err) {
            if ($out == $type) {
                $that->addOutput($data);
            } else {
                $that->addErrorOutput($data);
            }

            if (null !== $callback) {
                call_user_func($callback, $type, $data);
            }
        };

        return $callback;
    }

    /**
     * Updates the status of the process, reads pipes.
     *
     * @param Boolean $blocking Whether to use a clocking read call.
     */
    protected function updateStatus($blocking)
    {
        if (self::STATUS_STARTED !== $this->status) {
            return;
        }

        $this->processInformation = proc_get_status($this->process);
<<<<<<< HEAD
        $this->captureExitCode();
=======
        $this->readPipes($blocking, defined('PHP_WINDOWS_VERSION_BUILD') ? !$this->processInformation['running'] : true);

>>>>>>> 46e70ea6
        if (!$this->processInformation['running']) {
            $this->close();
            $this->status = self::STATUS_TERMINATED;
        }
    }

    /**
     * Returns whether PHP has been compiled with the '--enable-sigchild' option or not.
     *
     * @return Boolean
     */
    protected function isSigchildEnabled()
    {
        if (null !== self::$sigchild) {
            return self::$sigchild;
        }

        ob_start();
        phpinfo(INFO_GENERAL);

        return self::$sigchild = false !== strpos(ob_get_clean(), '--enable-sigchild');
    }

    /**
     * Reads pipes, executes callback.
     *
     * @param Boolean $blocking Whether to use blocking calls or not.
     */
    private function readPipes($blocking, $close)
    {
        if ($close) {
            $result = $this->processPipes->readAndCloseHandles($blocking);
        } else {
            $result = $this->processPipes->read($blocking);
        }
        
        foreach ($result as $type => $data) {
            if (3 == $type) {
                $this->fallbackExitcode = (int) $data;
            } else {
                call_user_func($this->callback, $type === self::STDOUT ? self::OUT : self::ERR, $data);
            }
        }
    }

    /**
     * Captures the exitcode if mentioned in the process informations.
     */
    private function captureExitCode()
    {
        if (isset($this->processInformation['exitcode']) && -1 != $this->processInformation['exitcode']) {
            $this->exitcode = $this->processInformation['exitcode'];
        }
    }


    /**
     * Closes process resource, closes file handles, sets the exitcode.
     *
     * @return Integer The exitcode
     */
    private function close()
    {
        $exitcode = -1;

        if (is_resource($this->process)) {
            // Unix pipes must be closed before calling proc_close to void deadlock
            // see manual http://php.net/manual/en/function.proc-close.php
            $this->processPipes->closeUnixPipes();
            $exitcode = proc_close($this->process);
        }

        // Windows only : when using file handles, some activity may occur after
        // calling proc_close
        while ($this->processPipes->hasOpenHandles()) {
            usleep(100);
            foreach ($this->processPipes->readAndCloseHandles(true) as $type => $data) {
                if (3 == $type) {
                    $this->fallbackExitcode = (int) $data;
                } else {
                    call_user_func($this->callback, $type === self::STDOUT ? self::OUT : self::ERR, $data);
                }
            }
        }
        $this->processPipes->close();

        $this->exitcode = $this->exitcode !== null ? $this->exitcode : -1;
        $this->exitcode = -1 != $exitcode ? $exitcode : $this->exitcode;

        if (-1 == $this->exitcode && null !== $this->fallbackExitcode) {
            $this->exitcode = $this->fallbackExitcode;
        } elseif (-1 === $this->exitcode && $this->processInformation['signaled'] && 0 < $this->processInformation['termsig']) {
            // if process has been signaled, no exitcode but a valid termsig, apply unix convention
            $this->exitcode = 128 + $this->processInformation['termsig'];
        }

        return $this->exitcode;
    }

    /**
     * Resets data related to the latest run of the process.
     */
    private function resetProcessData()
    {
        $this->starttime = null;
        $this->callback = null;
        $this->exitcode = null;
        $this->fallbackExitcode = null;
        $this->processInformation = null;
        $this->stdout = null;
        $this->stderr = null;
        $this->process = null;
        $this->status = self::STATUS_READY;
        $this->incrementalOutputOffset = 0;
        $this->incrementalErrorOutputOffset = 0;
    }
}<|MERGE_RESOLUTION|>--- conflicted
+++ resolved
@@ -309,13 +309,9 @@
         while ($this->isRunning()) {
             usleep(1000);
         }
-<<<<<<< HEAD
-        $this->updateStatus(false);
-=======
 
         $this->processPipes->close();
         $exitcode = proc_close($this->process);
->>>>>>> 46e70ea6
 
         if ($this->processInformation['signaled']) {
             if ($this->isSigchildEnabled()) {
@@ -1008,12 +1004,10 @@
         }
 
         $this->processInformation = proc_get_status($this->process);
-<<<<<<< HEAD
         $this->captureExitCode();
-=======
+
         $this->readPipes($blocking, defined('PHP_WINDOWS_VERSION_BUILD') ? !$this->processInformation['running'] : true);
 
->>>>>>> 46e70ea6
         if (!$this->processInformation['running']) {
             $this->close();
             $this->status = self::STATUS_TERMINATED;
