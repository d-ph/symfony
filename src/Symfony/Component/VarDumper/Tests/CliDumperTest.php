--- conflicted
+++ resolved
@@ -74,19 +74,9 @@
     +foo: "foo"
     +"bar": "bar"
   }
-<<<<<<< HEAD
   "closure" => Closure {{$r}
     class: "Symfony\Component\VarDumper\Tests\CliDumperTest"
     this: Symfony\Component\VarDumper\Tests\CliDumperTest {{$r} …}
-    parameters: array:2 [
-      "\$a" => []
-      "&\$b" => array:2 [
-        "typeHint" => "PDO"
-        "default" => null
-      ]
-    ]
-=======
-  "closure" => Closure {{$r}{$closure54}
     parameters: {
       \$a: {}
       &\$b: {
@@ -94,7 +84,6 @@
         default: null
       }
     }
->>>>>>> b75755cd
     file: "{$var['file']}"
     line: "{$var['line']} to {$var['line']}"
   }
