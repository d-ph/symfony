<?php

/*
 * This file is part of the Symfony package.
 *
 * (c) Fabien Potencier <fabien@symfony.com>
 *
 * For the full copyright and license information, please view the LICENSE
 * file that was distributed with this source code.
 */

namespace Symfony\Component\VarDumper\Tests;

use Symfony\Component\VarDumper\Cloner\VarCloner;
use Symfony\Component\VarDumper\Dumper\CliDumper;
use Symfony\Component\VarDumper\Test\VarDumperTestCase;

/**
 * @author Nicolas Grekas <p@tchwork.com>
 */
class CliDumperTest extends VarDumperTestCase
{
    public function testGet()
    {
        require __DIR__.'/Fixtures/dumb-var.php';

        $dumper = new CliDumper('php://output');
        $dumper->setColors(false);
        $cloner = new VarCloner();
        $cloner->addCasters(array(
            ':stream' => function ($res, $a) {
                unset($a['uri'], $a['wrapper_data']);

                return $a;
            },
        ));
        $data = $cloner->cloneVar($var);

        ob_start();
        $dumper->dump($data);
        $out = ob_get_clean();
        $out = preg_replace('/[ \t]+$/m', '', $out);
        $intMax = PHP_INT_MAX;
<<<<<<< HEAD
        $res1 = (int) $var['res'];
        $res2 = (int) $var[8];
=======
        $res = (int) $var['res'];
        $closure54 = '';
        $r = defined('HHVM_VERSION') ? '' : '#%d';

        if (PHP_VERSION_ID >= 50400) {
            $closure54 = <<<EOTXT

    class: "Symfony\Component\VarDumper\Tests\CliDumperTest"
    this: Symfony\Component\VarDumper\Tests\CliDumperTest {{$r} …}
EOTXT;
        }
>>>>>>> f59a0baa

        $this->assertStringMatchesFormat(
            <<<EOTXT
array:24 [
  "number" => 1
  0 => &1 null
  "const" => 1.1
  1 => true
  2 => false
  3 => NAN
  4 => INF
  5 => -INF
  6 => {$intMax}
  "str" => "déjà\\n"
  7 => b"é\\x00"
  "[]" => []
  "res" => stream resource {@{$res}
    wrapper_type: "plainfile"
    stream_type: "STDIO"
    mode: "r"
    unread_bytes: 0
    seekable: true
    timed_out: false
    blocked: true
    eof: false
    options: []
  }
  "obj" => Symfony\Component\VarDumper\Tests\Fixture\DumbFoo {#%d
    +foo: "foo"
    +"bar": "bar"
  }
<<<<<<< HEAD
  "closure" => Closure {#%d
    class: "Symfony\Component\VarDumper\Tests\CliDumperTest"
    this: Symfony\Component\VarDumper\Tests\CliDumperTest {#%d …}
=======
  "closure" => Closure {{$r}{$closure54}
>>>>>>> f59a0baa
    parameters: array:2 [
      "\$a" => []
      "&\$b" => array:2 [
        "typeHint" => "PDO"
        "default" => null
      ]
    ]
    file: "{$var['file']}"
    line: "{$var['line']} to {$var['line']}"
  }
  "line" => {$var['line']}
  "nobj" => array:1 [
    0 => &3 {#%d}
  ]
  "recurs" => &4 array:1 [
    0 => &4 array:1 [&4]
  ]
  8 => &1 null
  "sobj" => Symfony\Component\VarDumper\Tests\Fixture\DumbFoo {#%d}
  "snobj" => &3 {#%d}
  "snobj2" => {#%d}
  "file" => "{$var['file']}"
  b"bin-key-é" => ""
]

EOTXT
            ,
            $out
        );
    }

    public function testXmlResource()
    {
        if (!extension_loaded('xml')) {
            $this->markTestSkipped('xml extension is required');
        }

        $var = xml_parser_create();

        $this->assertDumpMatchesFormat(
            <<<EOTXT
xml resource {
  current_byte_index: %i
  current_column_number: %i
  current_line_number: 1
  error_code: XML_ERROR_NONE
}
EOTXT
            ,
            $var
        );
    }

    public function testClosedResource()
    {
        if (defined('HHVM_VERSION') && HHVM_VERSION_ID < 30600) {
            $this->markTestSkipped();
        }

        $var = fopen(__FILE__, 'r');
        fclose($var);

        $dumper = new CliDumper('php://output');
        $dumper->setColors(false);
        $cloner = new VarCloner();
        $data = $cloner->cloneVar($var);

        ob_start();
        $dumper->dump($data);
        $out = ob_get_clean();
        $res = (int) $var;

        $this->assertStringMatchesFormat(
            <<<EOTXT
Unknown resource @{$res}

EOTXT
            ,
            $out
        );
    }

    public function testThrowingCaster()
    {
        $out = fopen('php://memory', 'r+b');

        $dumper = new CliDumper();
        $dumper->setColors(false);
        $cloner = new VarCloner();
        $cloner->addCasters(array(
            ':stream' => function ($res, $a) {
                unset($a['wrapper_data']);

                return $a;
            },
        ));
        $cloner->addCasters(array(
            ':stream' => function () {
                throw new \Exception('Foobar');
            },
        ));
        $line = __LINE__ - 3;
        $file = __FILE__;
        $ref = (int) $out;

        $data = $cloner->cloneVar($out);
        $dumper->dump($data, $out);
        rewind($out);
        $out = stream_get_contents($out);

        $r = defined('HHVM_VERSION') ? '' : '#%d';
        $this->assertStringMatchesFormat(
            <<<EOTXT
stream resource {@{$ref}
  wrapper_type: "PHP"
  stream_type: "MEMORY"
  mode: "%s+b"
  unread_bytes: 0
  seekable: true
  uri: "php://memory"
  timed_out: false
  blocked: true
  eof: false
  options: []
  ⚠: Symfony\Component\VarDumper\Exception\ThrowingCasterException {{$r}
    #message: "Unexpected Exception thrown from a caster: Foobar"
    trace: array:1 [
      0 => array:2 [
        "call" => "%slosure%s()"
        "file" => "{$file}:{$line}"
      ]
    ]
  }
}

EOTXT
            ,
            $out
        );
    }

    public function testRefsInProperties()
    {
        $var = (object) array('foo' => 'foo');
        $var->bar = &$var->foo;

        $dumper = new CliDumper();
        $dumper->setColors(false);
        $cloner = new VarCloner();

        $out = fopen('php://memory', 'r+b');
        $data = $cloner->cloneVar($var);
        $dumper->dump($data, $out);
        rewind($out);
        $out = stream_get_contents($out);

        $r = defined('HHVM_VERSION') ? '' : '#%d';
        $this->assertStringMatchesFormat(
            <<<EOTXT
{{$r}
  +"foo": &1 "foo"
  +"bar": &1 "foo"
}

EOTXT
            ,
            $out
        );
    }

    /**
     * @runInSeparateProcess
     * @preserveGlobalState disabled
     */
    public function testSpecialVars56()
    {
        if (PHP_VERSION_ID < 50600) {
            $this->markTestSkipped('PHP 5.6 is required');
        }

        $var = $this->getSpecialVars();

        $this->assertDumpEquals(
            <<<EOTXT
array:3 [
  0 => array:1 [
    0 => &1 array:1 [
      0 => &1 array:1 [&1]
    ]
  ]
  1 => array:1 [
    "GLOBALS" => &2 array:1 [
      "GLOBALS" => &2 array:1 [&2]
    ]
  ]
  2 => &2 array:1 [&2]
]
EOTXT
            ,
            $var
        );
    }

    /**
     * @runInSeparateProcess
     * @preserveGlobalState disabled
     */
    public function testGlobalsNoExt()
    {
        $var = $this->getSpecialVars();
        unset($var[0]);
        $out = '';

        $dumper = new CliDumper(function ($line, $depth) use (&$out) {
            if ($depth >= 0) {
                $out .= str_repeat('  ', $depth).$line."\n";
            }
        });
        $dumper->setColors(false);
        $cloner = new VarCloner();

        $refl = new \ReflectionProperty($cloner, 'useExt');
        $refl->setAccessible(true);
        $refl->setValue($cloner, false);

        $data = $cloner->cloneVar($var);
        $dumper->dump($data);

        $this->assertSame(
            <<<EOTXT
array:2 [
  1 => array:1 [
    "GLOBALS" => &1 array:1 [
      "GLOBALS" => &1 array:1 [&1]
    ]
  ]
  2 => &1 array:1 [&1]
]

EOTXT
            ,
            $out
        );
    }

    /**
     * @runInSeparateProcess
     * @preserveGlobalState disabled
     */
    public function testBuggyRefs()
    {
        if (PHP_VERSION_ID >= 50600) {
            $this->markTestSkipped('PHP 5.6 fixed refs counting');
        }

        $var = $this->getSpecialVars();
        $var = $var[0];

        $dumper = new CliDumper();
        $dumper->setColors(false);
        $cloner = new VarCloner();

        $data = $cloner->cloneVar($var)->withMaxDepth(3);
        $out = '';
        $dumper->dump($data, function ($line, $depth) use (&$out) {
            if ($depth >= 0) {
                $out .= str_repeat('  ', $depth).$line."\n";
            }
        });

        $this->assertSame(
            <<<EOTXT
array:1 [
  0 => array:1 [
    0 => array:1 [
      0 => array:1 [ …1]
    ]
  ]
]

EOTXT
            ,
            $out
        );
    }

    private function getSpecialVars()
    {
        foreach (array_keys($GLOBALS) as $var) {
            if ('GLOBALS' !== $var) {
                unset($GLOBALS[$var]);
            }
        }

        $var = function &() {
            $var = array();
            $var[] = &$var;

            return $var;
        };

        return array($var(), $GLOBALS, &$GLOBALS);
    }
}<|MERGE_RESOLUTION|>--- conflicted
+++ resolved
@@ -41,23 +41,9 @@
         $out = ob_get_clean();
         $out = preg_replace('/[ \t]+$/m', '', $out);
         $intMax = PHP_INT_MAX;
-<<<<<<< HEAD
-        $res1 = (int) $var['res'];
-        $res2 = (int) $var[8];
-=======
         $res = (int) $var['res'];
-        $closure54 = '';
+
         $r = defined('HHVM_VERSION') ? '' : '#%d';
-
-        if (PHP_VERSION_ID >= 50400) {
-            $closure54 = <<<EOTXT
-
-    class: "Symfony\Component\VarDumper\Tests\CliDumperTest"
-    this: Symfony\Component\VarDumper\Tests\CliDumperTest {{$r} …}
-EOTXT;
-        }
->>>>>>> f59a0baa
-
         $this->assertStringMatchesFormat(
             <<<EOTXT
 array:24 [
@@ -88,13 +74,9 @@
     +foo: "foo"
     +"bar": "bar"
   }
-<<<<<<< HEAD
-  "closure" => Closure {#%d
+  "closure" => Closure {{$r}
     class: "Symfony\Component\VarDumper\Tests\CliDumperTest"
-    this: Symfony\Component\VarDumper\Tests\CliDumperTest {#%d …}
-=======
-  "closure" => Closure {{$r}{$closure54}
->>>>>>> f59a0baa
+    this: Symfony\Component\VarDumper\Tests\CliDumperTest {{$r} …}
     parameters: array:2 [
       "\$a" => []
       "&\$b" => array:2 [
