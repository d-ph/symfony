--- conflicted
+++ resolved
@@ -39,23 +39,10 @@
         ob_start();
         $dumper->dump($data);
         $out = ob_get_clean();
-<<<<<<< HEAD
-        $closureLabel = 'public method';
-=======
->>>>>>> 045433c7
         $out = preg_replace('/[ \t]+$/m', '', $out);
         $intMax = PHP_INT_MAX;
         $res1 = (int) $var['res'];
         $res2 = (int) $var[8];
-        $closure54 = '';
-
-        if (PHP_VERSION_ID >= 50400) {
-            $closure54 = <<<EOTXT
-
-    class: "Symfony\Component\VarDumper\Tests\CliDumperTest"
-    this: Symfony\Component\VarDumper\Tests\CliDumperTest {#%d …}
-EOTXT;
-        }
 
         $this->assertStringMatchesFormat(
             <<<EOTXT
@@ -88,7 +75,9 @@
     +foo: "foo"
     +"bar": "bar"
   }
-  "closure" => Closure {#%d{$closure54}
+  "closure" => Closure {#%d
+    class: "Symfony\Component\VarDumper\Tests\CliDumperTest"
+    this: Symfony\Component\VarDumper\Tests\CliDumperTest {#%d …}
     parameters: array:2 [
       "\$a" => []
       "&\$b" => array:2 [
