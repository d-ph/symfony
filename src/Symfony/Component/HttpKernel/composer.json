{
    "name": "symfony/http-kernel",
    "type": "library",
    "description": "Symfony HttpKernel Component",
    "keywords": [],
    "homepage": "https://symfony.com",
    "license": "MIT",
    "authors": [
        {
            "name": "Fabien Potencier",
            "email": "fabien@symfony.com"
        },
        {
            "name": "Symfony Community",
            "homepage": "https://symfony.com/contributors"
        }
    ],
    "require": {
<<<<<<< HEAD
        "php": ">=5.3.9",
        "symfony/event-dispatcher": "~2.5.9|~2.6,>=2.6.2",
=======
        "php": ">=5.3.3",
        "symfony/event-dispatcher": "~2.6,>=2.6.7",
>>>>>>> 07b3fa9c
        "symfony/http-foundation": "~2.5,>=2.5.4",
        "symfony/debug": "~2.6,>=2.6.2",
        "psr/log": "~1.0"
    },
    "require-dev": {
        "symfony/phpunit-bridge": "~2.7",
        "symfony/browser-kit": "~2.3",
        "symfony/class-loader": "~2.1",
        "symfony/config": "~2.7",
        "symfony/console": "~2.3",
        "symfony/css-selector": "~2.0,>=2.0.5",
        "symfony/dependency-injection": "~2.2",
        "symfony/dom-crawler": "~2.0,>=2.0.5",
        "symfony/expression-language": "~2.4",
        "symfony/finder": "~2.0,>=2.0.5",
        "symfony/process": "~2.0,>=2.0.5",
        "symfony/routing": "~2.2",
        "symfony/stopwatch": "~2.3",
        "symfony/templating": "~2.2",
        "symfony/translation": "~2.0,>=2.0.5",
        "symfony/var-dumper": "~2.6"
    },
    "conflict": {
        "symfony/config": "<2.7"
    },
    "suggest": {
        "symfony/browser-kit": "",
        "symfony/class-loader": "",
        "symfony/config": "",
        "symfony/console": "",
        "symfony/dependency-injection": "",
        "symfony/finder": "",
        "symfony/var-dumper": ""
    },
    "autoload": {
        "psr-4": { "Symfony\\Component\\HttpKernel\\": "" }
    },
    "minimum-stability": "dev",
    "extra": {
        "branch-alias": {
            "dev-master": "2.7-dev"
        }
    }
}<|MERGE_RESOLUTION|>--- conflicted
+++ resolved
@@ -16,13 +16,8 @@
         }
     ],
     "require": {
-<<<<<<< HEAD
         "php": ">=5.3.9",
-        "symfony/event-dispatcher": "~2.5.9|~2.6,>=2.6.2",
-=======
-        "php": ">=5.3.3",
         "symfony/event-dispatcher": "~2.6,>=2.6.7",
->>>>>>> 07b3fa9c
         "symfony/http-foundation": "~2.5,>=2.5.4",
         "symfony/debug": "~2.6,>=2.6.2",
         "psr/log": "~1.0"
