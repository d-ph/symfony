<?php

/*
 * This file is part of the Symfony package.
 *
 * (c) Fabien Potencier <fabien@symfony.com>
 *
 * For the full copyright and license information, please view the LICENSE
 * file that was distributed with this source code.
 */

namespace Symfony\Component\HttpKernel\Controller;

use Symfony\Component\Stopwatch\Stopwatch;
use Symfony\Component\HttpFoundation\Request;

/**
 * @author Fabien Potencier <fabien@symfony.com>
 */
class TraceableControllerResolver implements ControllerResolverInterface, ArgumentResolverInterface
{
    private $resolver;
    private $stopwatch;
    private $argumentResolver;

    /**
<<<<<<< HEAD
     * Constructor.
     *
     * @param ControllerResolverInterface $resolver         A ControllerResolverInterface instance
     * @param Stopwatch                   $stopwatch        A Stopwatch instance
     * @param ArgumentResolverInterface   $argumentResolver Only required for BC
=======
     * @param ControllerResolverInterface $resolver  A ControllerResolverInterface instance
     * @param Stopwatch                   $stopwatch A Stopwatch instance
>>>>>>> d4cbc70c
     */
    public function __construct(ControllerResolverInterface $resolver, Stopwatch $stopwatch, ArgumentResolverInterface $argumentResolver = null)
    {
        $this->resolver = $resolver;
        $this->stopwatch = $stopwatch;
        $this->argumentResolver = $argumentResolver;

        // BC
        if (null === $this->argumentResolver) {
            $this->argumentResolver = $resolver;
        }

        if (!$this->argumentResolver instanceof TraceableArgumentResolver) {
            $this->argumentResolver = new TraceableArgumentResolver($this->argumentResolver, $this->stopwatch);
        }
    }

    /**
     * {@inheritdoc}
     */
    public function getController(Request $request)
    {
        $e = $this->stopwatch->start('controller.get_callable');

        $ret = $this->resolver->getController($request);

        $e->stop();

        return $ret;
    }

    /**
     * {@inheritdoc}
     *
     * @deprecated This method is deprecated as of 3.1 and will be removed in 4.0.
     */
    public function getArguments(Request $request, $controller)
    {
        @trigger_error(sprintf('The %s method is deprecated as of 3.1 and will be removed in 4.0. Please use the %s instead.', __METHOD__, TraceableArgumentResolver::class), E_USER_DEPRECATED);

        $ret = $this->argumentResolver->getArguments($request, $controller);

        return $ret;
    }
}<|MERGE_RESOLUTION|>--- conflicted
+++ resolved
@@ -24,16 +24,9 @@
     private $argumentResolver;
 
     /**
-<<<<<<< HEAD
-     * Constructor.
-     *
      * @param ControllerResolverInterface $resolver         A ControllerResolverInterface instance
      * @param Stopwatch                   $stopwatch        A Stopwatch instance
      * @param ArgumentResolverInterface   $argumentResolver Only required for BC
-=======
-     * @param ControllerResolverInterface $resolver  A ControllerResolverInterface instance
-     * @param Stopwatch                   $stopwatch A Stopwatch instance
->>>>>>> d4cbc70c
      */
     public function __construct(ControllerResolverInterface $resolver, Stopwatch $stopwatch, ArgumentResolverInterface $argumentResolver = null)
     {
