--- conflicted
+++ resolved
@@ -722,42 +722,11 @@
         $kernel->terminate(Request::create('/'), new Response());
     }
 
-<<<<<<< HEAD
-    public function testRemoveAbsolutePathsFromContainer()
-    {
-        $kernel = new KernelForTest('dev', true);
-        $kernel->setRootDir($symfonyRootDir = __DIR__.'/Fixtures/DumpedContainers/app');
-
-        $content = file_get_contents($symfonyRootDir.'/cache/dev/withAbsolutePaths.php');
-        $content = str_replace('ROOT_DIR', __DIR__.'/Fixtures/DumpedContainers', $content);
-
-        $m = new \ReflectionMethod($kernel, 'removeAbsolutePathsFromContainer');
-        $m->setAccessible(true);
-        $content = $m->invoke($kernel, $content);
-        $this->assertEquals(file_get_contents($symfonyRootDir.'/cache/dev/withoutAbsolutePaths.php'), $content);
-    }
-
-    public function testRemoveAbsolutePathsFromContainerGiveUpWhenComposerJsonPathNotGuessable()
-    {
-        $kernel = new KernelForTest('dev', true);
-        $kernel->setRootDir($symfonyRootDir = sys_get_temp_dir());
-
-        $content = file_get_contents(__DIR__.'/Fixtures/DumpedContainers/app/cache/dev/withAbsolutePaths.php');
-        $content = str_replace('ROOT_DIR', __DIR__.'/Fixtures/DumpedContainers', $content);
-
-        $m = new \ReflectionMethod($kernel, 'removeAbsolutePathsFromContainer');
-        $m->setAccessible(true);
-        $newContent = $m->invoke($kernel, $content);
-        $this->assertEquals($newContent, $content);
-    }
-
     /**
      * Returns a mock for the BundleInterface
      *
      * @return BundleInterface
      */
-=======
->>>>>>> 5d13be7c
     protected function getBundle($dir = null, $parent = null, $className = null, $bundleName = null)
     {
         $bundle = $this
