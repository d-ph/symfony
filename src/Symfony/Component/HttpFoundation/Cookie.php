<?php

/*
 * This file is part of the Symfony package.
 *
 * (c) Fabien Potencier <fabien@symfony.com>
 *
 * For the full copyright and license information, please view the LICENSE
 * file that was distributed with this source code.
 */

namespace Symfony\Component\HttpFoundation;

/**
 * Represents a cookie.
 *
 * @author Johannes M. Schmitt <schmittjoh@gmail.com>
 */
class Cookie
{
    protected $name;
    protected $value;
    protected $domain;
    protected $expire;
    protected $path;
    protected $secure;
    protected $httpOnly;
    private $raw;

    /**
     * Constructor.
     *
<<<<<<< HEAD
     * @param string                                  $name     The name of the cookie
     * @param string                                  $value    The value of the cookie
     * @param int|string|\DateTime|\DateTimeInterface $expire   The time the cookie expires
     * @param string                                  $path     The path on the server in which the cookie will be available on
     * @param string                                  $domain   The domain that the cookie is available to
     * @param bool                                    $secure   Whether the cookie should only be transmitted over a secure HTTPS connection from the client
     * @param bool                                    $httpOnly Whether the cookie will be made accessible only through the HTTP protocol
     * @param bool                                    $raw      Whether the cookie value should be sent with no url encoding
=======
     * @param string                        $name     The name of the cookie
     * @param string                        $value    The value of the cookie
     * @param int|string|\DateTimeInterface $expire   The time the cookie expires
     * @param string                        $path     The path on the server in which the cookie will be available on
     * @param string                        $domain   The domain that the cookie is available to
     * @param bool                          $secure   Whether the cookie should only be transmitted over a secure HTTPS connection from the client
     * @param bool                          $httpOnly Whether the cookie will be made accessible only through the HTTP protocol
>>>>>>> d2786ad2
     *
     * @throws \InvalidArgumentException
     */
    public function __construct($name, $value = null, $expire = 0, $path = '/', $domain = null, $secure = false, $httpOnly = true, $raw = false)
    {
        // from PHP source code
        if (preg_match("/[=,; \t\r\n\013\014]/", $name)) {
            throw new \InvalidArgumentException(sprintf('The cookie name "%s" contains invalid characters.', $name));
        }

        if (empty($name)) {
            throw new \InvalidArgumentException('The cookie name cannot be empty.');
        }

        // convert expiration time to a Unix timestamp
        if ($expire instanceof \DateTimeInterface) {
            $expire = $expire->format('U');
        } elseif (!is_numeric($expire)) {
            $expire = strtotime($expire);

            if (false === $expire || -1 === $expire) {
                throw new \InvalidArgumentException('The cookie expiration time is not valid.');
            }
        }

        $this->name = $name;
        $this->value = $value;
        $this->domain = $domain;
        $this->expire = $expire;
        $this->path = empty($path) ? '/' : $path;
        $this->secure = (bool) $secure;
        $this->httpOnly = (bool) $httpOnly;
        $this->raw = (bool) $raw;
    }

    /**
     * Returns the cookie as a string.
     *
     * @return string The cookie
     */
    public function __toString()
    {
        $str = urlencode($this->getName()).'=';

        if ('' === (string) $this->getValue()) {
            $str .= 'deleted; expires='.gmdate('D, d-M-Y H:i:s T', time() - 31536001);
        } else {
            $str .= urlencode($this->getValue());

            if ($this->getExpiresTime() !== 0) {
                $str .= '; expires='.gmdate('D, d-M-Y H:i:s T', $this->getExpiresTime());
            }
        }

        if ($this->path) {
            $str .= '; path='.$this->path;
        }

        if ($this->getDomain()) {
            $str .= '; domain='.$this->getDomain();
        }

        if (true === $this->isSecure()) {
            $str .= '; secure';
        }

        if (true === $this->isHttpOnly()) {
            $str .= '; httponly';
        }

        return $str;
    }

    /**
     * Gets the name of the cookie.
     *
     * @return string
     */
    public function getName()
    {
        return $this->name;
    }

    /**
     * Gets the value of the cookie.
     *
     * @return string
     */
    public function getValue()
    {
        return $this->value;
    }

    /**
     * Gets the domain that the cookie is available to.
     *
     * @return string
     */
    public function getDomain()
    {
        return $this->domain;
    }

    /**
     * Gets the time the cookie expires.
     *
     * @return int
     */
    public function getExpiresTime()
    {
        return $this->expire;
    }

    /**
     * Gets the path on the server in which the cookie will be available on.
     *
     * @return string
     */
    public function getPath()
    {
        return $this->path;
    }

    /**
     * Checks whether the cookie should only be transmitted over a secure HTTPS connection from the client.
     *
     * @return bool
     */
    public function isSecure()
    {
        return $this->secure;
    }

    /**
     * Checks whether the cookie will be made accessible only through the HTTP protocol.
     *
     * @return bool
     */
    public function isHttpOnly()
    {
        return $this->httpOnly;
    }

    /**
     * Whether this cookie is about to be cleared.
     *
     * @return bool
     */
    public function isCleared()
    {
        return $this->expire < time();
    }

    /**
     * Checks if the cookie value should be sent with no url encoding.
     *
     * @return bool
     */
    public function isRaw()
    {
        return $this->raw;
    }
}<|MERGE_RESOLUTION|>--- conflicted
+++ resolved
@@ -30,16 +30,6 @@
     /**
      * Constructor.
      *
-<<<<<<< HEAD
-     * @param string                                  $name     The name of the cookie
-     * @param string                                  $value    The value of the cookie
-     * @param int|string|\DateTime|\DateTimeInterface $expire   The time the cookie expires
-     * @param string                                  $path     The path on the server in which the cookie will be available on
-     * @param string                                  $domain   The domain that the cookie is available to
-     * @param bool                                    $secure   Whether the cookie should only be transmitted over a secure HTTPS connection from the client
-     * @param bool                                    $httpOnly Whether the cookie will be made accessible only through the HTTP protocol
-     * @param bool                                    $raw      Whether the cookie value should be sent with no url encoding
-=======
      * @param string                        $name     The name of the cookie
      * @param string                        $value    The value of the cookie
      * @param int|string|\DateTimeInterface $expire   The time the cookie expires
@@ -47,7 +37,7 @@
      * @param string                        $domain   The domain that the cookie is available to
      * @param bool                          $secure   Whether the cookie should only be transmitted over a secure HTTPS connection from the client
      * @param bool                          $httpOnly Whether the cookie will be made accessible only through the HTTP protocol
->>>>>>> d2786ad2
+     * @param bool                          $raw      Whether the cookie value should be sent with no url encoding
      *
      * @throws \InvalidArgumentException
      */
