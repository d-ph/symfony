--- conflicted
+++ resolved
@@ -228,7 +228,7 @@
 
         /* RFC2616 - 14.18 says all Responses need to have a Date */
         if (!$this->headers->has('Date')) {
-            $this->setDate(new \DateTime(null, new \DateTimeZone('UTC')));
+            $this->setDate(\DateTime::createFromFormat('U', time()));
         }
 
         // Deprecations
@@ -247,14 +247,6 @@
                 @trigger_error(sprintf('Extending %s::%s() in %s is deprecated since version 3.2 and won\'t be supported anymore in 4.0 as it will be final.', __CLASS__, $method, $class), E_USER_DEPRECATED);
             }
         }
-<<<<<<< HEAD
-
-        /* RFC2616 - 14.18 says all Responses need to have a Date */
-        if (!$this->headers->has('Date')) {
-            $this->setDate(\DateTime::createFromFormat('U', time()));
-        }
-=======
->>>>>>> b6df4e78
     }
 
     /**
