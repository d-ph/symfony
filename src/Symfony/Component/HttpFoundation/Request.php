--- conflicted
+++ resolved
@@ -1865,12 +1865,6 @@
 
         // Does the baseUrl have anything in common with the request_uri?
         $requestUri = $this->getRequestUri();
-<<<<<<< HEAD
-=======
-        if ('' !== $requestUri && '/' !== $requestUri[0]) {
-            $requestUri = '/'.$requestUri;
-        }
->>>>>>> 6f924755
 
         if ($baseUrl && false !== $prefix = $this->getUrlencodedPrefix($requestUri, $baseUrl)) {
             // full $baseUrl matches
@@ -1946,12 +1940,6 @@
         if ($pos = strpos($requestUri, '?')) {
             $requestUri = substr($requestUri, 0, $pos);
         }
-<<<<<<< HEAD
-=======
-        if ('' !== $requestUri && '/' !== $requestUri[0]) {
-            $requestUri = '/'.$requestUri;
-        }
->>>>>>> 6f924755
 
         $pathInfo = substr($requestUri, strlen($baseUrl));
         if (null !== $baseUrl && (false === $pathInfo || '' === $pathInfo)) {
