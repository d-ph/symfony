--- conflicted
+++ resolved
@@ -48,11 +48,7 @@
         $current = $f->find();
 
         //TODO maybe php executable is custom or even windows
-<<<<<<< HEAD
-        if (!defined('PHP_WINDOWS_VERSION_BUILD')) {
-=======
-        if (false !== strstr(PHP_OS, 'WIN')) {
->>>>>>> 220d3d23
+        if (defined('PHP_WINDOWS_VERSION_BUILD')) {
             $this->assertEquals($current, PHP_BINDIR.DIRECTORY_SEPARATOR.'php', '::find() returns the executable php with suffixes');
         }
     }
